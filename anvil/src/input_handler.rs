--- conflicted
+++ resolved
@@ -86,39 +86,6 @@
         let log = &self.log;
         let time = Event::time(&evt);
         let suppressed_keys = &mut self.suppressed_keys;
-<<<<<<< HEAD
-
-        for layer in self
-            .shells
-            .layer_state
-            .lock()
-            .unwrap()
-            .layer_surfaces()
-            .iter()
-            .rev()
-        {
-            if let Some(data) = layer.get_surface().map(|surface| {
-                with_states(surface, |states| {
-                    *states.cached_state.current::<LayerSurfaceCachedState>()
-                })
-                .unwrap()
-            }) {
-                if data.keyboard_interactivity == KeyboardInteractivity::Exclusive
-                    && (data.layer == WlrLayer::Top || data.layer == WlrLayer::Overlay)
-                {
-                    self.keyboard
-                        .set_focus(Some(layer.get_surface().unwrap()), serial);
-                    self.text_input
-                        .set_focus(Some(layer.get_surface().unwrap()), None);
-                    if self.input_method.keyboard_grabbed() {
-                        self.input_method.input(keycode, state, serial, time);
-                    } else {
-                        self.keyboard
-                            .input::<(), _>(keycode, state, serial, time, |_, _| FilterResult::Forward);
-                    }
-                    return KeyAction::None;
-                }
-=======
         let keyboard = self.seat.get_keyboard().unwrap();
 
         for layer in self.layer_shell_state.layer_surfaces().rev() {
@@ -131,7 +98,6 @@
                 keyboard.set_focus(dh, Some(layer.wl_surface()), serial);
                 keyboard.input::<(), _>(dh, keycode, state, serial, time, |_, _| FilterResult::Forward);
                 return KeyAction::None;
->>>>>>> 38d41e4a
             }
         }
         if self.input_method.keyboard_grabbed() {
@@ -142,13 +108,10 @@
                 .input(keycode, state, serial, time, |modifiers, handle| {
                     let keysym = handle.modified_sym();
 
-                    debug!(log, "keysym";
-                        "state" => format!("{:?}", state),
-                        "mods" => format!("{:?}", modifiers),
-                        "keysym" => ::xkbcommon::xkb::keysym_get_name(keysym)
-                    );
-
-<<<<<<< HEAD
+        keyboard
+            .input(dh, keycode, state, serial, time, |modifiers, handle| {
+                let keysym = handle.modified_sym();
+
                     // If the key is pressed and triggered an action
                     // we will not forward the key to the client.
                     // Additionally add the key to the suppressed keys
@@ -164,38 +127,6 @@
                         action
                             .map(FilterResult::Intercept)
                             .unwrap_or(FilterResult::Forward)
-=======
-        keyboard
-            .input(dh, keycode, state, serial, time, |modifiers, handle| {
-                let keysym = handle.modified_sym();
-
-                debug!(log, "keysym";
-                    "state" => format!("{:?}", state),
-                    "mods" => format!("{:?}", modifiers),
-                    "keysym" => ::xkbcommon::xkb::keysym_get_name(keysym)
-                );
-
-                // If the key is pressed and triggered a action
-                // we will not forward the key to the client.
-                // Additionally add the key to the suppressed keys
-                // so that we can decide on a release if the key
-                // should be forwarded to the client or not.
-                if let KeyState::Pressed = state {
-                    let action = process_keyboard_shortcut(*modifiers, keysym);
-
-                    if action.is_some() {
-                        suppressed_keys.push(keysym);
-                    }
-
-                    action
-                        .map(FilterResult::Intercept)
-                        .unwrap_or(FilterResult::Forward)
-                } else {
-                    let suppressed = suppressed_keys.contains(&keysym);
-                    if suppressed {
-                        suppressed_keys.retain(|k| *k != keysym);
-                        FilterResult::Intercept(KeyAction::None)
->>>>>>> 38d41e4a
                     } else {
                         let suppressed = suppressed_keys.contains(&keysym);
                         if suppressed {
@@ -251,16 +182,6 @@
                     .get::<FullscreenSurface>()
                     .and_then(|f| f.get())
                 {
-<<<<<<< HEAD
-                    let surface = window.surface_under(
-                        self.pointer_location - output_geo.loc.to_f64(),
-                        WindowSurfaceType::TOPLEVEL | WindowSurfaceType::SUBSURFACE,
-                    );
-                    self.keyboard.set_focus(surface.as_ref().map(|(s, _)| s), serial);
-                    self.text_input
-                        .set_focus(surface.as_ref().map(|(s, _)| s), surface.as_ref().map(|(_, p)| p));
-                    return;
-=======
                     if window
                         .surface_under(
                             self.pointer_location - output_geo.loc.to_f64(),
@@ -271,7 +192,6 @@
                         keyboard.set_focus(dh, Some(window.toplevel().wl_surface()), serial);
                         return;
                     }
->>>>>>> 38d41e4a
                 }
 
                 let layers = layer_map_for_output(output);
@@ -279,18 +199,6 @@
                     .layer_under(WlrLayer::Overlay, self.pointer_location)
                     .or_else(|| layers.layer_under(WlrLayer::Top, self.pointer_location))
                 {
-<<<<<<< HEAD
-                    if layer.can_receive_keyboard_focus() {
-                        let surface = layer.surface_under(
-                            self.pointer_location
-                                - output_geo.loc.to_f64()
-                                - layers.layer_geometry(layer).unwrap().loc.to_f64(),
-                            WindowSurfaceType::ALL,
-                        );
-                        self.keyboard.set_focus(surface.as_ref().map(|(s, _)| s), serial);
-                        self.text_input
-                            .set_focus(surface.as_ref().map(|(s, _)| s), surface.as_ref().map(|(_, p)| p));
-=======
                     if layer.can_receive_keyboard_focus()
                         && layer
                             .surface_under(
@@ -302,32 +210,17 @@
                             .is_some()
                     {
                         keyboard.set_focus(dh, Some(layer.wl_surface()), serial);
->>>>>>> 38d41e4a
                         return;
                     }
                 }
             }
 
-<<<<<<< HEAD
-            if let Some(window) = space.window_under(self.pointer_location).cloned() {
-                space.raise_window(&window, true);
-                let window_loc = space.window_location(&window).unwrap();
-                let surface = window
-                    .surface_under(
-                        self.pointer_location - window_loc.to_f64(),
-                        WindowSurfaceType::TOPLEVEL | WindowSurfaceType::SUBSURFACE,
-                    )
-                    .map(|(s, _)| s);
-                self.keyboard.set_focus(surface.as_ref(), serial);
-                self.text_input.set_focus(surface.as_ref(), Some(&window_loc));
-=======
             if let Some((window, _, _)) = self
                 .space
                 .surface_under(self.pointer_location, WindowSurfaceType::ALL)
             {
                 self.space.raise_window(&window, true);
                 keyboard.set_focus(dh, Some(window.toplevel().wl_surface()), serial);
->>>>>>> 38d41e4a
                 return;
             }
 
@@ -338,18 +231,6 @@
                     .layer_under(WlrLayer::Bottom, self.pointer_location)
                     .or_else(|| layers.layer_under(WlrLayer::Background, self.pointer_location))
                 {
-<<<<<<< HEAD
-                    if layer.can_receive_keyboard_focus() {
-                        let surface = layer.surface_under(
-                            self.pointer_location
-                                - output_geo.loc.to_f64()
-                                - layers.layer_geometry(layer).unwrap().loc.to_f64(),
-                            WindowSurfaceType::ALL,
-                        );
-                        self.keyboard.set_focus(surface.as_ref().map(|(s, _)| s), serial);
-                        self.text_input
-                            .set_focus(surface.as_ref().map(|(s, _)| s), surface.as_ref().map(|(_, p)| p));
-=======
                     if layer.can_receive_keyboard_focus()
                         && layer
                             .surface_under(
@@ -361,7 +242,6 @@
                             .is_some()
                     {
                         keyboard.set_focus(dh, Some(layer.wl_surface()), serial);
->>>>>>> 38d41e4a
                     }
                 }
             };
