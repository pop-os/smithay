#[cfg(feature = "xwayland")]
use std::ffi::OsString;
use std::{
    collections::{hash_map::HashMap, HashSet},
    convert::TryInto,
    os::unix::io::FromRawFd,
    path::Path,
    sync::{atomic::Ordering, Mutex},
    time::{Duration, Instant},
};

use crate::state::SurfaceDmabufFeedback;
use crate::{
    drawing::*,
    render::*,
    shell::WindowElement,
    state::{post_repaint, take_presentation_feedback, AnvilState, Backend, CalloopData},
};
#[cfg(feature = "renderer_sync")]
use smithay::backend::drm::compositor::PrimaryPlaneElement;
#[cfg(feature = "egl")]
use smithay::backend::renderer::ImportEgl;
#[cfg(feature = "debug")]
use smithay::backend::renderer::ImportMem;
use smithay::{
    backend::{
        allocator::{
            dmabuf::{AnyError, Dmabuf, DmabufAllocator},
            gbm::{GbmAllocator, GbmBufferFlags, GbmDevice},
            vulkan::{ImageUsageFlags, VulkanAllocator},
            Allocator, Fourcc,
        },
        drm::{
            compositor::DrmCompositor, CreateDrmNodeError, DrmDevice, DrmDeviceFd, DrmError, DrmEvent,
            DrmEventMetadata, DrmNode, DrmSurface, GbmBufferedSurface, NodeType,
        },
        egl::{self, EGLDevice, EGLDisplay},
        libinput::{LibinputInputBackend, LibinputSessionInterface},
        renderer::{
            damage::{Error as OutputDamageTrackerError, OutputDamageTracker},
            element::{texture::TextureBuffer, AsRenderElements, RenderElement, RenderElementStates},
            gles::{GlesRenderer, GlesTexture},
            multigpu::{gbm::GbmGlesBackend, GpuManager, MultiRenderer, MultiTexture},
            sync::SyncPoint,
            Bind, DebugFlags, ExportMem, ImportDma, ImportMemWl, Offscreen, Renderer,
        },
        session::{
            libseat::{self, LibSeatSession},
            Event as SessionEvent, Session,
        },
        udev::{all_gpus, primary_gpu, UdevBackend, UdevEvent},
        vulkan::{version::Version, Instance, PhysicalDevice},
        SwapBuffersError,
    },
    delegate_dmabuf,
    desktop::{
        space::{Space, SurfaceTree},
        utils::OutputPresentationFeedback,
    },
    input::pointer::{CursorImageAttributes, CursorImageStatus},
    output::{Mode as WlMode, Output, PhysicalProperties, Subpixel},
    reexports::{
        ash::vk::ExtPhysicalDeviceDrmFn,
        calloop::{
            timer::{TimeoutAction, Timer},
            EventLoop, LoopHandle, RegistrationToken,
        },
        drm::{
            self,
            control::{connector, crtc, ModeTypeFlags},
            Device,
        },
        input::Libinput,
        nix::fcntl::OFlag,
        wayland_protocols::wp::{
            linux_dmabuf::zv1::server::zwp_linux_dmabuf_feedback_v1,
            presentation_time::server::wp_presentation_feedback,
        },
        wayland_server::{backend::GlobalId, protocol::wl_surface, Display, DisplayHandle},
    },
    utils::{Clock, DeviceFd, IsAlive, Logical, Monotonic, Physical, Point, Rectangle, Scale, Transform},
    wayland::{
        compositor,
        dmabuf::{
            DmabufFeedback, DmabufFeedbackBuilder, DmabufGlobal, DmabufHandler, DmabufState, ImportError,
        },
    },
};
use smithay_drm_extras::{
    drm_scanner::{DrmScanEvent, DrmScanner},
    edid::EdidInfo,
};
use tracing::{debug, error, info, trace, warn};

// we cannot simply pick the first supported format of the intersection of *all* formats, because:
// - we do not want something like Abgr4444, which looses color information, if something better is available
// - some formats might perform terribly
// - we might need some work-arounds, if one supports modifiers, but the other does not
//
// So lets just pick `ARGB2101010` (10-bit) or `ARGB8888` (8-bit) for now, they are widely supported.
const SUPPORTED_FORMATS: &[Fourcc] = &[
    Fourcc::Abgr2101010,
    Fourcc::Argb2101010,
    Fourcc::Abgr8888,
    Fourcc::Argb8888,
];
const SUPPORTED_FORMATS_8BIT_ONLY: &[Fourcc] = &[Fourcc::Abgr8888, Fourcc::Argb8888];

type UdevRenderer<'a, 'b> =
    MultiRenderer<'a, 'a, 'b, GbmGlesBackend<GlesRenderer>, GbmGlesBackend<GlesRenderer>>;

#[derive(Debug, PartialEq)]
struct UdevOutputId {
    device_id: DrmNode,
    crtc: crtc::Handle,
}

pub struct UdevData {
    pub session: LibSeatSession,
    dh: DisplayHandle,
    dmabuf_state: Option<(DmabufState, DmabufGlobal)>,
    primary_gpu: DrmNode,
    allocator: Option<Box<dyn Allocator<Buffer = Dmabuf, Error = AnyError>>>,
    gpus: GpuManager<GbmGlesBackend<GlesRenderer>>,
    backends: HashMap<DrmNode, BackendData>,
    pointer_images: Vec<(xcursor::parser::Image, TextureBuffer<MultiTexture>)>,
    pointer_element: PointerElement<MultiTexture>,
    #[cfg(feature = "debug")]
    fps_texture: Option<MultiTexture>,
    pointer_image: crate::cursor::Cursor,
    debug_flags: DebugFlags,
}

impl UdevData {
    pub fn set_debug_flags(&mut self, flags: DebugFlags) {
        if self.debug_flags != flags {
            self.debug_flags = flags;

            for (_, backend) in self.backends.iter_mut() {
                for (_, surface) in backend.surfaces.iter_mut() {
                    surface.compositor.set_debug_flags(flags);
                }
            }
        }
    }

    pub fn debug_flags(&self) -> DebugFlags {
        self.debug_flags
    }
}

impl DmabufHandler for AnvilState<UdevData> {
    fn dmabuf_state(&mut self) -> &mut DmabufState {
        &mut self.backend_data.dmabuf_state.as_mut().unwrap().0
    }

    fn dmabuf_imported(&mut self, _global: &DmabufGlobal, dmabuf: Dmabuf) -> Result<(), ImportError> {
        self.backend_data
            .gpus
            .single_renderer(&self.backend_data.primary_gpu)
            .and_then(|mut renderer| renderer.import_dmabuf(&dmabuf, None))
            .map(|_| ())
            .map_err(|_| ImportError::Failed)
    }
}
delegate_dmabuf!(AnvilState<UdevData>);

impl Backend for UdevData {
    const HAS_RELATIVE_MOTION: bool = true;
    const HAS_GESTURES: bool = true;

    fn seat_name(&self) -> String {
        self.session.seat()
    }

    fn reset_buffers(&mut self, output: &Output) {
        if let Some(id) = output.user_data().get::<UdevOutputId>() {
            if let Some(gpu) = self.backends.get_mut(&id.device_id) {
                if let Some(surface) = gpu.surfaces.get_mut(&id.crtc) {
                    surface.compositor.reset_buffers();
                }
            }
        }
    }

    fn early_import(&mut self, surface: &wl_surface::WlSurface) {
        if let Err(err) = self
            .gpus
            .early_import(Some(self.primary_gpu), self.primary_gpu, surface)
        {
            warn!("Early buffer import failed: {}", err);
        }
    }
}

pub fn run_udev() {
    let mut event_loop = EventLoop::try_new().unwrap();
    let mut display = Display::new().unwrap();

    /*
     * Initialize session
     */
    let (session, notifier) = match LibSeatSession::new() {
        Ok(ret) => ret,
        Err(err) => {
            error!("Could not initialize a session: {}", err);
            return;
        }
    };

    /*
     * Initialize the compositor
     */
    let primary_gpu = if let Ok(var) = std::env::var("ANVIL_DRM_DEVICE") {
        DrmNode::from_path(var).expect("Invalid drm device path")
    } else {
        primary_gpu(&session.seat())
            .unwrap()
            .and_then(|x| DrmNode::from_path(x).ok()?.node_with_type(NodeType::Render)?.ok())
            .unwrap_or_else(|| {
                all_gpus(session.seat())
                    .unwrap()
                    .into_iter()
                    .find_map(|x| DrmNode::from_path(x).ok())
                    .expect("No GPU!")
            })
    };
    info!("Using {} as primary gpu.", primary_gpu);

    let gpus = GpuManager::new(GbmGlesBackend::default()).unwrap();

    let data = UdevData {
        dh: display.handle(),
        dmabuf_state: None,
        session,
        primary_gpu,
        gpus,
        allocator: None,
        backends: HashMap::new(),
        pointer_image: crate::cursor::Cursor::load(),
        pointer_images: Vec::new(),
        pointer_element: PointerElement::default(),
        #[cfg(feature = "debug")]
        fps_texture: None,
        debug_flags: DebugFlags::empty(),
    };
    let mut state = AnvilState::init(&mut display, event_loop.handle(), data, true);

    /*
     * Initialize the udev backend
     */
    let udev_backend = match UdevBackend::new(&state.seat_name) {
        Ok(ret) => ret,
        Err(err) => {
            error!(error = ?err, "Failed to initialize udev backend");
            return;
        }
    };

    /*
     * Initialize libinput backend
     */
    let mut libinput_context = Libinput::new_with_udev::<LibinputSessionInterface<LibSeatSession>>(
        state.backend_data.session.clone().into(),
    );
    libinput_context.udev_assign_seat(&state.seat_name).unwrap();
    let libinput_backend = LibinputInputBackend::new(libinput_context.clone());

    /*
     * Bind all our objects that get driven by the event loop
     */
    event_loop
        .handle()
        .insert_source(libinput_backend, move |event, _, data| {
            let dh = data.state.backend_data.dh.clone();
            data.state.process_input_event(&dh, event)
        })
        .unwrap();

    let handle = event_loop.handle();
    event_loop
        .handle()
        .insert_source(notifier, move |event, &mut (), data| match event {
            SessionEvent::PauseSession => {
                libinput_context.suspend();
                info!("pausing session");

                for backend in data.state.backend_data.backends.values() {
                    backend.drm.pause();
                }
            }
            SessionEvent::ActivateSession => {
                info!("resuming session");

                if let Err(err) = libinput_context.resume() {
                    error!("Failed to resume libinput context: {:?}", err);
                }
                for (node, backend) in data
                    .state
                    .backend_data
                    .backends
                    .iter_mut()
                    .map(|(handle, backend)| (*handle, backend))
                {
                    backend.drm.activate();
                    for surface in backend.surfaces.values_mut() {
                        if let Err(err) = surface.compositor.surface().reset_state() {
                            warn!("Failed to reset drm surface state: {}", err);
                        }
                        // reset the buffers after resume to trigger a full redraw
                        // this is important after a vt switch as the primary plane
                        // has no content and damage tracking may prevent a redraw
                        // otherwise
                        surface.compositor.reset_buffers();
                    }
                    handle.insert_idle(move |data| data.state.render(node, None));
                }
            }
        })
        .unwrap();

    for (device_id, path) in udev_backend.device_list() {
        if let Err(err) = DrmNode::from_dev_id(device_id)
            .map_err(DeviceAddError::DrmNode)
            .and_then(|node| state.device_added(node, path))
        {
            error!("Skipping device {device_id}: {err}");
        }
    }
    state.shm_state.update_formats(
        state
            .backend_data
            .gpus
            .single_renderer(&primary_gpu)
            .unwrap()
            .shm_formats(),
    );

    let skip_vulkan = std::env::var("ANVIL_NO_VULKAN")
        .map(|x| {
            x == "1" || x.to_lowercase() == "true" || x.to_lowercase() == "yes" || x.to_lowercase() == "y"
        })
        .unwrap_or(false);

    if !skip_vulkan {
        if let Ok(instance) = Instance::new(Version::VERSION_1_2, None) {
            if let Some(physical_device) = PhysicalDevice::enumerate(&instance).ok().and_then(|devices| {
                devices
                    .filter(|phd| phd.has_device_extension(ExtPhysicalDeviceDrmFn::name()))
                    .find(|phd| {
                        phd.primary_node().unwrap() == Some(primary_gpu)
                            || phd.render_node().unwrap() == Some(primary_gpu)
                    })
            }) {
                match VulkanAllocator::new(
                    &physical_device,
                    ImageUsageFlags::COLOR_ATTACHMENT | ImageUsageFlags::SAMPLED,
                ) {
                    Ok(allocator) => {
                        state.backend_data.allocator = Some(Box::new(DmabufAllocator(allocator))
                            as Box<dyn Allocator<Buffer = Dmabuf, Error = AnyError>>);
                    }
                    Err(err) => {
                        warn!("Failed to create vulkan allocator: {}", err);
                    }
                }
            }
        }
    }

    if state.backend_data.allocator.is_none() {
        info!("No vulkan allocator found, using GBM.");
        let gbm = state
            .backend_data
            .backends
            .get(&primary_gpu)
            // If the primary_gpu failed to initialize, we likely have a kmsro device
            .or_else(|| state.backend_data.backends.values().next())
            // Don't fail, if there is no allocator. There is a chance, that this a single gpu system and we don't need one.
            .map(|backend| backend.gbm.clone());
        state.backend_data.allocator = gbm.map(|gbm| {
            Box::new(DmabufAllocator(GbmAllocator::new(gbm, GbmBufferFlags::RENDERING))) as Box<_>
        });
    }

    #[cfg_attr(not(feature = "egl"), allow(unused_mut))]
    let mut renderer = state.backend_data.gpus.single_renderer(&primary_gpu).unwrap();

    #[cfg(feature = "debug")]
    {
        let fps_image =
            image::io::Reader::with_format(std::io::Cursor::new(FPS_NUMBERS_PNG), image::ImageFormat::Png)
                .decode()
                .unwrap();
        let fps_texture = renderer
            .import_memory(
                &fps_image.to_rgba8(),
                Fourcc::Abgr8888,
                (fps_image.width() as i32, fps_image.height() as i32).into(),
                false,
            )
            .expect("Unable to upload FPS texture");

        for backend in state.backend_data.backends.values_mut() {
            for surface in backend.surfaces.values_mut() {
                surface.fps_element = Some(FpsElement::new(fps_texture.clone()));
            }
        }
        state.backend_data.fps_texture = Some(fps_texture);
    }

    #[cfg(feature = "egl")]
    {
        info!(?primary_gpu, "Trying to initialize EGL Hardware Acceleration",);
        match renderer.bind_wl_display(&display.handle()) {
            Ok(_) => info!("EGL hardware-acceleration enabled"),
            Err(err) => info!(?err, "Failed to initialize EGL hardware-acceleration"),
        }
    }

    // init dmabuf support with format list from our primary gpu
    let dmabuf_formats = renderer.dmabuf_formats().collect::<Vec<_>>();
    let default_feedback = DmabufFeedbackBuilder::new(primary_gpu.dev_id(), dmabuf_formats)
        .build()
        .unwrap();
    let mut dmabuf_state = DmabufState::new();
    let global = dmabuf_state
        .create_global_with_default_feedback::<AnvilState<UdevData>>(&display.handle(), &default_feedback);
    state.backend_data.dmabuf_state = Some((dmabuf_state, global));

    let gpus = &mut state.backend_data.gpus;
    state.backend_data.backends.values_mut().for_each(|backend_data| {
        // Update the per drm surface dmabuf feedback
        backend_data.surfaces.values_mut().for_each(|surface_data| {
            surface_data.dmabuf_feedback = surface_data.dmabuf_feedback.take().or_else(|| {
                get_surface_dmabuf_feedback(
                    primary_gpu,
                    surface_data.render_node,
                    gpus,
                    &surface_data.compositor,
                )
            });
        });
    });

    event_loop
        .handle()
        .insert_source(udev_backend, move |event, _, data| match event {
            UdevEvent::Added { device_id, path } => {
                if let Err(err) = DrmNode::from_dev_id(device_id)
                    .map_err(DeviceAddError::DrmNode)
                    .and_then(|node| data.state.device_added(node, &path))
                {
                    error!("Skipping device {device_id}: {err}");
                }
            }
            UdevEvent::Changed { device_id } => {
                if let Ok(node) = DrmNode::from_dev_id(device_id) {
                    data.state.device_changed(node)
                }
            }
            UdevEvent::Removed { device_id } => {
                if let Ok(node) = DrmNode::from_dev_id(device_id) {
                    data.state.device_removed(node)
                }
            }
        })
        .unwrap();

    /*
     * Start XWayland if supported
     */
    #[cfg(feature = "xwayland")]
    if let Err(e) = state.xwayland.start(
        state.handle.clone(),
        None,
        std::iter::empty::<(OsString, OsString)>(),
        true,
        |_| {},
    ) {
        error!("Failed to start XWayland: {}", e);
    }

    /*
     * And run our loop
     */

    while state.running.load(Ordering::SeqCst) {
        let mut calloop_data = CalloopData { state, display };
        let result = event_loop.dispatch(Some(Duration::from_millis(16)), &mut calloop_data);
        CalloopData { state, display } = calloop_data;

        if result.is_err() {
            state.running.store(false, Ordering::SeqCst);
        } else {
            state.space.refresh();
            state.popups.cleanup();
            display.flush_clients().unwrap();
        }
    }
}

pub type RenderSurface = GbmBufferedSurface<GbmAllocator<DrmDeviceFd>, Option<OutputPresentationFeedback>>;

pub type GbmDrmCompositor = DrmCompositor<
    GbmAllocator<DrmDeviceFd>,
    GbmDevice<DrmDeviceFd>,
    Option<OutputPresentationFeedback>,
    DrmDeviceFd,
>;

enum SurfaceComposition {
    Surface {
        surface: RenderSurface,
        damage_tracker: OutputDamageTracker,
        debug_flags: DebugFlags,
    },
    Compositor(GbmDrmCompositor),
}

struct SurfaceCompositorRenderResult {
    rendered: bool,
    states: RenderElementStates,
    sync: Option<SyncPoint>,
    damage: Option<Vec<Rectangle<i32, Physical>>>,
}

impl SurfaceComposition {
    #[profiling::function]
    fn frame_submitted(&mut self) -> Result<Option<Option<OutputPresentationFeedback>>, SwapBuffersError> {
        match self {
            SurfaceComposition::Compositor(c) => c.frame_submitted().map_err(Into::<SwapBuffersError>::into),
            SurfaceComposition::Surface { surface, .. } => {
                surface.frame_submitted().map_err(Into::<SwapBuffersError>::into)
            }
        }
    }

    fn format(&self) -> smithay::reexports::gbm::Format {
        match self {
            SurfaceComposition::Compositor(c) => c.format(),
            SurfaceComposition::Surface { surface, .. } => surface.format(),
        }
    }

    fn surface(&self) -> &DrmSurface {
        match self {
            SurfaceComposition::Compositor(c) => c.surface(),
            SurfaceComposition::Surface { surface, .. } => surface.surface(),
        }
    }

    fn reset_buffers(&mut self) {
        match self {
            SurfaceComposition::Compositor(c) => c.reset_buffers(),
            SurfaceComposition::Surface { surface, .. } => surface.reset_buffers(),
        }
    }

    #[profiling::function]
    fn queue_frame(
        &mut self,
        sync: Option<SyncPoint>,
        damage: Option<Vec<Rectangle<i32, Physical>>>,
        user_data: Option<OutputPresentationFeedback>,
    ) -> Result<(), SwapBuffersError> {
        match self {
            SurfaceComposition::Surface { surface, .. } => surface
                .queue_buffer(sync, damage, user_data)
                .map_err(Into::<SwapBuffersError>::into),
            SurfaceComposition::Compositor(c) => {
                c.queue_frame(user_data).map_err(Into::<SwapBuffersError>::into)
            }
        }
    }

    #[profiling::function]
    fn render_frame<R, E, Target>(
        &mut self,
        renderer: &mut R,
        elements: &[E],
        clear_color: [f32; 4],
    ) -> Result<SurfaceCompositorRenderResult, SwapBuffersError>
    where
        R: Renderer + Bind<Dmabuf> + Bind<Target> + Offscreen<Target> + ExportMem,
        <R as Renderer>::TextureId: 'static,
        <R as Renderer>::Error: Into<SwapBuffersError>,
        E: RenderElement<R>,
    {
        match self {
            SurfaceComposition::Surface {
                surface,
                damage_tracker,
                debug_flags,
            } => {
                let (dmabuf, age) = surface.next_buffer().map_err(Into::<SwapBuffersError>::into)?;
                renderer.bind(dmabuf).map_err(Into::<SwapBuffersError>::into)?;
                let current_debug_flags = renderer.debug_flags();
                renderer.set_debug_flags(*debug_flags);
                let res = damage_tracker
                    .render_output(renderer, age.into(), elements, clear_color)
                    .map(|res| {
                        #[cfg(feature = "renderer_sync")]
                        res.sync.wait();
                        let rendered = res.damage.is_some();
                        SurfaceCompositorRenderResult {
                            rendered,
                            damage: res.damage,
                            states: res.states,
                            sync: rendered.then_some(res.sync),
                        }
                    })
                    .map_err(|err| match err {
                        OutputDamageTrackerError::Rendering(err) => err.into(),
                        _ => unreachable!(),
                    });
                renderer.set_debug_flags(current_debug_flags);
                res
            }
            SurfaceComposition::Compositor(compositor) => compositor
                .render_frame(renderer, elements, clear_color)
                .map(|render_frame_result| {
                    #[cfg(feature = "renderer_sync")]
                    if let PrimaryPlaneElement::Swapchain(element) = render_frame_result.primary_element {
                        element.sync.wait();
                    }
                    SurfaceCompositorRenderResult {
                        rendered: render_frame_result.damage.is_some(),
                        damage: None,
                        states: render_frame_result.states,
                        sync: None,
                    }
                })
                .map_err(|err| match err {
                    smithay::backend::drm::compositor::RenderFrameError::PrepareFrame(err) => err.into(),
                    smithay::backend::drm::compositor::RenderFrameError::RenderFrame(
                        OutputDamageTrackerError::Rendering(err),
                    ) => err.into(),
                    _ => unreachable!(),
                }),
        }
    }

    fn set_debug_flags(&mut self, flags: DebugFlags) {
        match self {
            SurfaceComposition::Surface {
                surface, debug_flags, ..
            } => {
                *debug_flags = flags;
                surface.reset_buffers();
            }
            SurfaceComposition::Compositor(c) => c.set_debug_flags(flags),
        }
    }
}

struct DrmSurfaceDmabufFeedback {
    render_feedback: DmabufFeedback,
    scanout_feedback: DmabufFeedback,
}

struct SurfaceData {
    dh: DisplayHandle,
    device_id: DrmNode,
    render_node: DrmNode,
    global: Option<GlobalId>,
    compositor: SurfaceComposition,
    #[cfg(feature = "debug")]
    fps: fps_ticker::Fps,
    #[cfg(feature = "debug")]
    fps_element: Option<FpsElement<MultiTexture>>,
    dmabuf_feedback: Option<DrmSurfaceDmabufFeedback>,
}

impl Drop for SurfaceData {
    fn drop(&mut self) {
        if let Some(global) = self.global.take() {
            self.dh.remove_global::<AnvilState<UdevData>>(global);
        }
    }
}

struct BackendData {
    surfaces: HashMap<crtc::Handle, SurfaceData>,
    gbm: GbmDevice<DrmDeviceFd>,
    drm: DrmDevice,
    drm_scanner: DrmScanner,
    render_node: DrmNode,
    registration_token: RegistrationToken,
}

#[derive(Debug, thiserror::Error)]
enum DeviceAddError {
    #[error("Failed to open device using libseat: {0}")]
    DeviceOpen(libseat::Error),
    #[error("Failed to initialize drm device: {0}")]
    DrmDevice(DrmError),
    #[error("Failed to initialize gbm device: {0}")]
    GbmDevice(std::io::Error),
    #[error("Failed to access drm node: {0}")]
    DrmNode(CreateDrmNodeError),
    #[error("Failed to add device to GpuManager: {0}")]
    AddNode(egl::Error),
}

fn get_surface_dmabuf_feedback(
    primary_gpu: DrmNode,
    render_node: DrmNode,
    gpus: &mut GpuManager<GbmGlesBackend<GlesRenderer>>,
    composition: &SurfaceComposition,
) -> Option<DrmSurfaceDmabufFeedback> {
    let primary_formats = gpus
        .single_renderer(&primary_gpu)
        .ok()?
        .dmabuf_formats()
        .collect::<HashSet<_>>();

    let render_formats = gpus
        .single_renderer(&render_node)
        .ok()?
        .dmabuf_formats()
        .collect::<HashSet<_>>();

    let all_render_formats = primary_formats
        .iter()
        .chain(render_formats.iter())
        .copied()
        .collect::<HashSet<_>>();

    let surface = composition.surface();
    let planes = surface.planes().clone();

    // We limit the scan-out tranche to formats we can also render from
    // so that there is always a fallback render path available in case
    // the supplied buffer can not be scanned out directly
    let planes_formats = planes
        .primary
        .formats
        .into_iter()
        .chain(planes.overlay.into_iter().flat_map(|p| p.formats))
        .collect::<HashSet<_>>()
        .intersection(&all_render_formats)
        .copied()
        .collect::<Vec<_>>();

    let builder = DmabufFeedbackBuilder::new(primary_gpu.dev_id(), primary_formats);
    let render_feedback = builder
        .clone()
        .add_preference_tranche(render_node.dev_id(), None, render_formats.clone())
        .build()
        .unwrap();

    let scanout_feedback = builder
        .add_preference_tranche(
            surface.device_fd().dev_id().unwrap(),
            Some(zwp_linux_dmabuf_feedback_v1::TrancheFlags::Scanout),
            planes_formats,
        )
        .add_preference_tranche(render_node.dev_id(), None, render_formats)
        .build()
        .unwrap();

    Some(DrmSurfaceDmabufFeedback {
        render_feedback,
        scanout_feedback,
    })
}

impl AnvilState<UdevData> {
    fn device_added(&mut self, node: DrmNode, path: &Path) -> Result<(), DeviceAddError> {
        // Try to open the device
        let fd = self
            .backend_data
            .session
            .open(
                path,
                OFlag::O_RDWR | OFlag::O_CLOEXEC | OFlag::O_NOCTTY | OFlag::O_NONBLOCK,
            )
            .map_err(DeviceAddError::DeviceOpen)?;

        let fd = DrmDeviceFd::new(unsafe { DeviceFd::from_raw_fd(fd) });

        let (drm, notifier) = DrmDevice::new(fd.clone(), true).map_err(DeviceAddError::DrmDevice)?;
        let gbm = GbmDevice::new(fd).map_err(DeviceAddError::GbmDevice)?;

        let registration_token = self
            .handle
            .insert_source(
                notifier,
                move |event, metadata, data: &mut CalloopData<_>| match event {
                    DrmEvent::VBlank(crtc) => {
                        profiling::scope!("vblank", &format!("{:?}:{crtc:?}", node.dev_path().unwrap()));
                        data.state.frame_finish(node, crtc, metadata);
                    }
                    DrmEvent::Error(error) => {
                        error!("{:?}", error);
                    }
                },
            )
            .unwrap();

        let render_node = EGLDevice::device_for_display(&EGLDisplay::new(gbm.clone()).unwrap())
            .ok()
            .and_then(|x| x.try_get_render_node().ok().flatten())
            .unwrap_or(node);

        self.backend_data
            .gpus
            .as_mut()
            .add_node(render_node, gbm.clone())
            .map_err(DeviceAddError::AddNode)?;

        self.backend_data.backends.insert(
            node,
            BackendData {
                registration_token,
                gbm,
                drm,
                drm_scanner: DrmScanner::new(),
                render_node,
                surfaces: HashMap::new(),
            },
        );

        self.device_changed(node);

        Ok(())
    }

    fn connector_connected(&mut self, node: DrmNode, connector: connector::Info, crtc: crtc::Handle) {
        let device = if let Some(device) = self.backend_data.backends.get_mut(&node) {
            device
        } else {
            return;
        };

        let mut renderer = self
            .backend_data
            .gpus
            .single_renderer(&device.render_node)
            .unwrap();
        let render_formats = renderer.as_mut().egl_context().dmabuf_render_formats().clone();

        info!(
            ?crtc,
            "Trying to setup connector {:?}-{}",
            connector.interface(),
            connector.interface_id(),
        );

        let mode_id = connector
            .modes()
            .iter()
            .position(|mode| mode.mode_type().contains(ModeTypeFlags::PREFERRED))
            .unwrap_or(0);

        let drm_mode = connector.modes()[mode_id];
        let wl_mode = WlMode::from(drm_mode);

        let surface = match device.drm.create_surface(crtc, drm_mode, &[connector.handle()]) {
            Ok(surface) => surface,
            Err(err) => {
                warn!("Failed to create drm surface: {}", err);
                return;
            }
        };

        let output_name = format!("{}-{}", connector.interface().as_str(), connector.interface_id());

        let (make, model) = EdidInfo::for_connector(&device.drm, connector.handle())
            .map(|info| (info.manufacturer, info.model))
            .unwrap_or_else(|| ("Unknown".into(), "Unknown".into()));

        let (phys_w, phys_h) = connector.size().unwrap_or((0, 0));
        let output = Output::new(
            output_name,
            PhysicalProperties {
                size: (phys_w as i32, phys_h as i32).into(),
                subpixel: Subpixel::Unknown,
                make,
                model,
            },
        );
        let global = output.create_global::<AnvilState<UdevData>>(&self.display_handle);

        let x = self
            .space
            .outputs()
            .fold(0, |acc, o| acc + self.space.output_geometry(o).unwrap().size.w);
        let position = (x, 0).into();

        output.set_preferred(wl_mode);
        output.change_current_state(Some(wl_mode), None, None, Some(position));
        self.space.map_output(&output, position);

        output.user_data().insert_if_missing(|| UdevOutputId {
            crtc,
            device_id: node,
        });

        #[cfg(feature = "debug")]
        let fps_element = self.backend_data.fps_texture.clone().map(FpsElement::new);

        let allocator = GbmAllocator::new(
            device.gbm.clone(),
            GbmBufferFlags::RENDERING | GbmBufferFlags::SCANOUT,
        );

        let color_formats = if std::env::var("ANVIL_DISABLE_10BIT").is_ok() {
            SUPPORTED_FORMATS_8BIT_ONLY
        } else {
            SUPPORTED_FORMATS
        };

        let compositor = if std::env::var("ANVIL_DISABLE_DRM_COMPOSITOR").is_ok() {
            let gbm_surface = match GbmBufferedSurface::new(surface, allocator, color_formats, render_formats)
            {
                Ok(renderer) => renderer,
                Err(err) => {
                    warn!("Failed to create rendering surface: {}", err);
                    return;
                }
            };
            SurfaceComposition::Surface {
                surface: gbm_surface,
                damage_tracker: OutputDamageTracker::from_output(&output),
                debug_flags: self.backend_data.debug_flags,
            }
        } else {
            let driver = match device.drm.get_driver() {
                Ok(driver) => driver,
                Err(err) => {
                    warn!("Failed to query drm driver: {}", err);
                    return;
                }
            };

            let mut planes = surface.planes().clone();

            // Using an overlay plane on a nvidia card breaks
            if driver.name().to_string_lossy().to_lowercase().contains("nvidia")
                || driver
                    .description()
                    .to_string_lossy()
                    .to_lowercase()
                    .contains("nvidia")
            {
                planes.overlay = vec![];
            }

            let mut compositor = match DrmCompositor::new(
                &output,
                surface,
                Some(planes),
                allocator,
                device.gbm.clone(),
                color_formats,
                render_formats,
                device.drm.cursor_size(),
                Some(device.gbm.clone()),
            ) {
                Ok(compositor) => compositor,
                Err(err) => {
                    warn!("Failed to create drm compositor: {}", err);
                    return;
                }
            };
            compositor.set_debug_flags(self.backend_data.debug_flags);
            SurfaceComposition::Compositor(compositor)
        };

        let dmabuf_feedback = get_surface_dmabuf_feedback(
            self.backend_data.primary_gpu,
            device.render_node,
            &mut self.backend_data.gpus,
            &compositor,
        );

        let surface = SurfaceData {
            dh: self.display_handle.clone(),
            device_id: node,
            render_node: device.render_node,
            global: Some(global),
            compositor,
            #[cfg(feature = "debug")]
            fps: fps_ticker::Fps::default(),
            #[cfg(feature = "debug")]
            fps_element,
            dmabuf_feedback,
        };

        device.surfaces.insert(crtc, surface);

        self.schedule_initial_render(node, crtc, self.handle.clone());
    }

    fn connector_disconnected(&mut self, node: DrmNode, _connector: connector::Info, crtc: crtc::Handle) {
        let device = if let Some(device) = self.backend_data.backends.get_mut(&node) {
            device
        } else {
            return;
        };

        device.surfaces.remove(&crtc);

        let output = self
            .space
            .outputs()
            .find(|o| {
                o.user_data()
                    .get::<UdevOutputId>()
                    .map(|id| id.device_id == node && id.crtc == crtc)
                    .unwrap_or(false)
            })
            .cloned();

        if let Some(output) = output {
            self.space.unmap_output(&output);
        }
    }

    fn device_changed(&mut self, node: DrmNode) {
        let device = if let Some(device) = self.backend_data.backends.get_mut(&node) {
            device
        } else {
            return;
        };

        for event in device.drm_scanner.scan_connectors(&device.drm) {
            match event {
                DrmScanEvent::Connected {
                    connector,
                    crtc: Some(crtc),
                } => {
                    self.connector_connected(node, connector, crtc);
                }
                DrmScanEvent::Disconnected {
                    connector,
                    crtc: Some(crtc),
                } => {
                    self.connector_disconnected(node, connector, crtc);
                }
                _ => {}
            }
        }

        // fixup window coordinates
        crate::shell::fixup_positions(&mut self.space, self.pointer.current_location());
    }

    fn device_removed(&mut self, node: DrmNode) {
        let device = if let Some(device) = self.backend_data.backends.get_mut(&node) {
            device
        } else {
            return;
        };

        let crtcs: Vec<_> = device
            .drm_scanner
            .crtcs()
            .map(|(info, crtc)| (info.clone(), crtc))
            .collect();

        for (connector, crtc) in crtcs {
            self.connector_disconnected(node, connector, crtc);
        }

        debug!("Surfaces dropped");

        // drop the backends on this side
        if let Some(backend_data) = self.backend_data.backends.remove(&node) {
            self.backend_data
                .gpus
                .as_mut()
                .remove_node(&backend_data.render_node);

            self.handle.remove(backend_data.registration_token);

            debug!("Dropping device");
        }

        crate::shell::fixup_positions(&mut self.space, self.pointer.current_location());
    }

    fn frame_finish(&mut self, dev_id: DrmNode, crtc: crtc::Handle, metadata: &mut Option<DrmEventMetadata>) {
        profiling::scope!(
            "frame_finish",
            &format!("{:?}:{crtc:?}", dev_id.dev_path().unwrap())
        );

        let device_backend = match self.backend_data.backends.get_mut(&dev_id) {
            Some(backend) => backend,
            None => {
                error!("Trying to finish frame on non-existent backend {}", dev_id);
                return;
            }
        };

        let surface = match device_backend.surfaces.get_mut(&crtc) {
            Some(surface) => surface,
            None => {
                error!("Trying to finish frame on non-existent crtc {:?}", crtc);
                return;
            }
        };

        let output = if let Some(output) = self.space.outputs().find(|o| {
            o.user_data().get::<UdevOutputId>()
                == Some(&UdevOutputId {
                    device_id: surface.device_id,
                    crtc,
                })
        }) {
            output.clone()
        } else {
            // somehow we got called with an invalid output
            return;
        };

        let schedule_render = match surface
            .compositor
            .frame_submitted()
            .map_err(Into::<SwapBuffersError>::into)
        {
            Ok(user_data) => {
                if let Some(mut feedback) = user_data.flatten() {
                    let tp = metadata.as_ref().and_then(|metadata| match metadata.time {
                        smithay::backend::drm::DrmEventTime::Monotonic(tp) => Some(tp),
                        smithay::backend::drm::DrmEventTime::Realtime(_) => None,
                    });
                    let seq = metadata.as_ref().map(|metadata| metadata.sequence).unwrap_or(0);

                    let (clock, flags) = if let Some(tp) = tp {
                        (
                            tp.into(),
                            wp_presentation_feedback::Kind::Vsync
                                | wp_presentation_feedback::Kind::HwClock
                                | wp_presentation_feedback::Kind::HwCompletion,
                        )
                    } else {
                        (self.clock.now(), wp_presentation_feedback::Kind::Vsync)
                    };

                    feedback.presented(
                        clock,
                        output
                            .current_mode()
                            .map(|mode| Duration::from_secs_f64(1_000f64 / mode.refresh as f64))
                            .unwrap_or_default(),
                        seq as u64,
                        flags,
                    );
                }

                true
            }
            Err(err) => {
                warn!("Error during rendering: {:?}", err);
                match err {
                    SwapBuffersError::AlreadySwapped => true,
                    // If the device has been deactivated do not reschedule, this will be done
                    // by session resume
                    SwapBuffersError::TemporaryFailure(err)
                        if matches!(err.downcast_ref::<DrmError>(), Some(&DrmError::DeviceInactive)) =>
                    {
                        false
                    }
                    SwapBuffersError::TemporaryFailure(err) => matches!(
                        err.downcast_ref::<DrmError>(),
                        Some(&DrmError::Access {
                            source: drm::SystemError::PermissionDenied,
                            ..
                        })
                    ),
                    SwapBuffersError::ContextLost(err) => panic!("Rendering loop lost: {}", err),
                }
            }
        };

        if schedule_render {
            let output_refresh = match output.current_mode() {
                Some(mode) => mode.refresh,
                None => return,
            };
            // What are we trying to solve by introducing a delay here:
            //
            // Basically it is all about latency of client provided buffers.
            // A client driven by frame callbacks will wait for a frame callback
            // to repaint and submit a new buffer. As we send frame callbacks
            // as part of the repaint in the compositor the latency would always
            // be approx. 2 frames. By introducing a delay before we repaint in
            // the compositor we can reduce the latency to approx. 1 frame + the
            // remaining duration from the repaint to the next VBlank.
            //
            // With the delay it is also possible to further reduce latency if
            // the client is driven by presentation feedback. As the presentation
            // feedback is directly sent after a VBlank the client can submit a
            // new buffer during the repaint delay that can hit the very next
            // VBlank, thus reducing the potential latency to below one frame.
            //
            // Choosing a good delay is a topic on its own so we just implement
            // a simple strategy here. We just split the duration between two
            // VBlanks into two steps, one for the client repaint and one for the
            // compositor repaint. Theoretically the repaint in the compositor should
            // be faster so we give the client a bit more time to repaint. On a typical
            // modern system the repaint in the compositor should not take more than 2ms
            // so this should be safe for refresh rates up to at least 120 Hz. For 120 Hz
            // this results in approx. 3.33ms time for repainting in the compositor.
            // A too big delay could result in missing the next VBlank in the compositor.
            //
            // A more complete solution could work on a sliding window analyzing past repaints
            // and do some prediction for the next repaint.
            let repaint_delay =
                Duration::from_millis(((1_000_000f32 / output_refresh as f32) * 0.6f32) as u64);

            let timer = if self.backend_data.primary_gpu != surface.render_node {
                // However, if we need to do a copy, that might not be enough.
                // (And without actual comparision to previous frames we cannot really know.)
                // So lets ignore that in those cases to avoid thrashing performance.
                trace!("scheduling repaint timer immediately on {:?}", crtc);
                Timer::immediate()
            } else {
                trace!(
                    "scheduling repaint timer with delay {:?} on {:?}",
                    repaint_delay,
                    crtc
                );
                Timer::from_duration(repaint_delay)
            };

            self.handle
                .insert_source(timer, move |_, _, data| {
                    data.state.render(dev_id, Some(crtc));
                    TimeoutAction::Drop
                })
                .expect("failed to schedule frame timer");
        }
    }

    // If crtc is `Some()`, render it, else render all crtcs
    fn render(&mut self, node: DrmNode, crtc: Option<crtc::Handle>) {
        let device_backend = match self.backend_data.backends.get_mut(&node) {
            Some(backend) => backend,
            None => {
                error!("Trying to render on non-existent backend {}", node);
                return;
            }
        };

        if let Some(crtc) = crtc {
            self.render_surface(node, crtc);
        } else {
            let crtcs: Vec<_> = device_backend.surfaces.keys().copied().collect();
            for crtc in crtcs {
                self.render_surface(node, crtc);
            }
        };
    }

    fn render_surface(&mut self, node: DrmNode, crtc: crtc::Handle) {
        profiling::scope!(
            "render_surface",
            &format!("{:?}:{crtc:?}", node.dev_path().unwrap())
        );
        let device = if let Some(device) = self.backend_data.backends.get_mut(&node) {
            device
        } else {
            return;
        };

        let surface = if let Some(surface) = device.surfaces.get_mut(&crtc) {
            surface
        } else {
            return;
        };

        let start = Instant::now();

        // TODO get scale from the rendersurface when supporting HiDPI
        let frame = self
            .backend_data
            .pointer_image
            .get_image(1 /*scale*/, self.clock.now().try_into().unwrap());

        let render_node = surface.render_node;
        let primary_gpu = self.backend_data.primary_gpu;
        let mut renderer = if primary_gpu == render_node {
            self.backend_data.gpus.single_renderer(&render_node)
        } else {
            let format = surface.compositor.format();
            self.backend_data.gpus.renderer(
                &primary_gpu,
                &render_node,
                self.backend_data
                    .allocator
                    .as_mut()
                    // TODO: We could build some kind of `GLAllocator` using Renderbuffers in theory for this case.
                    //  That would work for memcpy's of offscreen contents.
                    .expect("We need an allocator for multigpu systems")
                    .as_mut(),
                format,
            )
        }
        .unwrap();

        let pointer_images = &mut self.backend_data.pointer_images;
        let pointer_image = pointer_images
            .iter()
            .find_map(|(image, texture)| {
                if image == &frame {
                    Some(texture.clone())
                } else {
                    None
                }
            })
            .unwrap_or_else(|| {
                let texture = TextureBuffer::from_memory(
                    &mut renderer,
                    &frame.pixels_rgba,
                    Fourcc::Abgr8888,
                    (frame.width as i32, frame.height as i32),
                    false,
                    1,
                    Transform::Normal,
                    None,
                )
                .expect("Failed to import cursor bitmap");
                pointer_images.push((frame, texture.clone()));
                texture
            });

        let output = if let Some(output) = self.space.outputs().find(|o| {
            o.user_data().get::<UdevOutputId>()
                == Some(&UdevOutputId {
                    device_id: surface.device_id,
                    crtc,
                })
        }) {
            output.clone()
        } else {
            // somehow we got called with an invalid output
            return;
        };

        let result = render_surface(
            surface,
            &mut renderer,
            &self.space,
            &output,
<<<<<<< HEAD
            self.pointer_location,
=======
            self.seat.input_method(),
            self.pointer.current_location(),
>>>>>>> 31d9458e
            &pointer_image,
            &mut self.backend_data.pointer_element,
            &self.dnd_icon,
            &mut self.cursor_status.lock().unwrap(),
            &self.clock,
            self.show_window_preview,
        );
        let reschedule = match &result {
            Ok(has_rendered) => !has_rendered,
            Err(err) => {
                warn!("Error during rendering: {:?}", err);
                match err {
                    SwapBuffersError::AlreadySwapped => false,
                    SwapBuffersError::TemporaryFailure(err) => !matches!(
                        err.downcast_ref::<DrmError>(),
                        Some(&DrmError::DeviceInactive)
                            | Some(&DrmError::Access {
                                source: drm::SystemError::PermissionDenied,
                                ..
                            })
                    ),
                    SwapBuffersError::ContextLost(err) => panic!("Rendering loop lost: {}", err),
                }
            }
        };

        if reschedule {
            let output_refresh = match output.current_mode() {
                Some(mode) => mode.refresh,
                None => return,
            };
            // If reschedule is true we either hit a temporary failure or more likely rendering
            // did not cause any damage on the output. In this case we just re-schedule a repaint
            // after approx. one frame to re-test for damage.
            let reschedule_duration = Duration::from_millis((1_000_000f32 / output_refresh as f32) as u64);
            trace!(
                "reschedule repaint timer with delay {:?} on {:?}",
                reschedule_duration,
                crtc,
            );
            let timer = Timer::from_duration(reschedule_duration);
            self.handle
                .insert_source(timer, move |_, _, data| {
                    data.state.render(node, Some(crtc));
                    TimeoutAction::Drop
                })
                .expect("failed to schedule frame timer");
        } else {
            let elapsed = start.elapsed();
            tracing::trace!(?elapsed, "rendered surface");
        }

        profiling::finish_frame!();
    }

    fn schedule_initial_render(
        &mut self,
        node: DrmNode,
        crtc: crtc::Handle,
        evt_handle: LoopHandle<'static, CalloopData<UdevData>>,
    ) {
        let device = if let Some(device) = self.backend_data.backends.get_mut(&node) {
            device
        } else {
            return;
        };

        let surface = if let Some(surface) = device.surfaces.get_mut(&crtc) {
            surface
        } else {
            return;
        };

        let node = surface.render_node;
        let result = {
            let mut renderer = self.backend_data.gpus.single_renderer(&node).unwrap();
            initial_render(surface, &mut renderer)
        };

        if let Err(err) = result {
            match err {
                SwapBuffersError::AlreadySwapped => {}
                SwapBuffersError::TemporaryFailure(err) => {
                    // TODO dont reschedule after 3(?) retries
                    warn!("Failed to submit page_flip: {}", err);
                    let handle = evt_handle.clone();
                    evt_handle
                        .insert_idle(move |data| data.state.schedule_initial_render(node, crtc, handle));
                }
                SwapBuffersError::ContextLost(err) => panic!("Rendering loop lost: {}", err),
            }
        }
    }
}

#[allow(clippy::too_many_arguments)]
#[profiling::function]
fn render_surface<'a, 'b>(
    surface: &'a mut SurfaceData,
    renderer: &mut UdevRenderer<'a, 'b>,
    space: &Space<WindowElement>,
    output: &Output,
    pointer_location: Point<f64, Logical>,
    pointer_image: &TextureBuffer<MultiTexture>,
    pointer_element: &mut PointerElement<MultiTexture>,
    dnd_icon: &Option<wl_surface::WlSurface>,
    cursor_status: &mut CursorImageStatus,
    clock: &Clock<Monotonic>,
    show_window_preview: bool,
) -> Result<bool, SwapBuffersError> {
    let output_geometry = space.output_geometry(output).unwrap();
    let scale = Scale::from(output.current_scale().fractional_scale());

    let mut custom_elements: Vec<CustomRenderElements<_>> = Vec::new();

    if output_geometry.to_f64().contains(pointer_location) {
        let cursor_hotspot = if let CursorImageStatus::Surface(ref surface) = cursor_status {
            compositor::with_states(surface, |states| {
                states
                    .data_map
                    .get::<Mutex<CursorImageAttributes>>()
                    .unwrap()
                    .lock()
                    .unwrap()
                    .hotspot
            })
        } else {
            (0, 0).into()
        };
        let cursor_pos = pointer_location - output_geometry.loc.to_f64() - cursor_hotspot.to_f64();
        let cursor_pos_scaled = cursor_pos.to_physical(scale).to_i32_round();

        // set cursor
        pointer_element.set_texture(pointer_image.clone());

        // draw the cursor as relevant
        {
            // reset the cursor if the surface is no longer alive
            let mut reset = false;
            if let CursorImageStatus::Surface(ref surface) = *cursor_status {
                reset = !surface.alive();
            }
            if reset {
                *cursor_status = CursorImageStatus::Default;
            }

            pointer_element.set_status(cursor_status.clone());
        }

        custom_elements.extend(pointer_element.render_elements(renderer, cursor_pos_scaled, scale, 1.0));

        // draw the dnd icon if applicable
        {
            if let Some(wl_surface) = dnd_icon.as_ref() {
                if wl_surface.alive() {
                    custom_elements.extend(AsRenderElements::<UdevRenderer<'a, 'b>>::render_elements(
                        &SurfaceTree::from_surface(wl_surface),
                        renderer,
                        cursor_pos_scaled,
                        scale,
                        1.0,
                    ));
                }
            }
        }
    }

    #[cfg(feature = "debug")]
    if let Some(element) = surface.fps_element.as_mut() {
        element.update_fps(surface.fps.avg().round() as u32);
        surface.fps.tick();
        custom_elements.push(CustomRenderElements::Fps(element.clone()));
    }

    let (elements, clear_color) =
        output_elements(output, space, custom_elements, renderer, show_window_preview);
    let res = surface
        .compositor
        .render_frame::<_, _, GlesTexture>(renderer, &elements, clear_color)?;

    post_repaint(
        output,
        &res.states,
        space,
        surface
            .dmabuf_feedback
            .as_ref()
            .map(|feedback| SurfaceDmabufFeedback {
                render_feedback: &feedback.render_feedback,
                scanout_feedback: &feedback.scanout_feedback,
            }),
        clock.now(),
    );

    if res.rendered {
        let output_presentation_feedback = take_presentation_feedback(output, space, &res.states);
        surface
            .compositor
            .queue_frame(res.sync, res.damage, Some(output_presentation_feedback))
            .map_err(Into::<SwapBuffersError>::into)?;
    }

    Ok(res.rendered)
}

fn initial_render(
    surface: &mut SurfaceData,
    renderer: &mut UdevRenderer<'_, '_>,
) -> Result<(), SwapBuffersError> {
    surface
        .compositor
        .render_frame::<_, CustomRenderElements<_>, GlesTexture>(renderer, &[], CLEAR_COLOR)?;
    surface.compositor.queue_frame(None, None, None)?;
    surface.compositor.reset_buffers();

    Ok(())
}<|MERGE_RESOLUTION|>--- conflicted
+++ resolved
@@ -1347,12 +1347,8 @@
             &mut renderer,
             &self.space,
             &output,
-<<<<<<< HEAD
-            self.pointer_location,
-=======
             self.seat.input_method(),
             self.pointer.current_location(),
->>>>>>> 31d9458e
             &pointer_image,
             &mut self.backend_data.pointer_element,
             &self.dnd_icon,
