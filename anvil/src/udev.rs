#[cfg(feature = "xwayland")]
use std::ffi::OsString;
use std::{
    collections::{hash_map::HashMap, HashSet},
    convert::TryInto,
    os::unix::io::FromRawFd,
    path::Path,
    sync::{atomic::Ordering, Mutex},
    time::{Duration, Instant},
};

use crate::state::SurfaceDmabufFeedback;
use crate::{
    drawing::*,
    render::*,
    shell::WindowElement,
    state::{post_repaint, take_presentation_feedback, AnvilState, Backend, CalloopData},
};
#[cfg(feature = "renderer_sync")]
use smithay::backend::drm::compositor::PrimaryPlaneElement;
#[cfg(feature = "egl")]
use smithay::backend::renderer::ImportEgl;
#[cfg(feature = "debug")]
use smithay::backend::renderer::ImportMem;
use smithay::{
    backend::{
        allocator::{
            dmabuf::{AnyError, Dmabuf, DmabufAllocator},
            gbm::{GbmAllocator, GbmBufferFlags, GbmDevice},
            vulkan::{ImageUsageFlags, VulkanAllocator},
            Allocator, Fourcc,
        },
        drm::{
            compositor::DrmCompositor, CreateDrmNodeError, DrmDevice, DrmDeviceFd, DrmError, DrmEvent,
            DrmEventMetadata, DrmNode, DrmSurface, GbmBufferedSurface, NodeType,
        },
        egl::{self, context::ContextPriority, EGLDevice, EGLDisplay},
        libinput::{LibinputInputBackend, LibinputSessionInterface},
        renderer::{
            damage::{Error as OutputDamageTrackerError, OutputDamageTracker},
            element::{texture::TextureBuffer, AsRenderElements, RenderElement, RenderElementStates},
            gles::{GlesRenderer, GlesTexture},
            multigpu::{gbm::GbmGlesBackend, GpuManager, MultiRenderer, MultiTexture},
            sync::SyncPoint,
            Bind, DebugFlags, ExportMem, ImportDma, ImportMemWl, Offscreen, Renderer,
        },
        session::{
            libseat::{self, LibSeatSession},
            Event as SessionEvent, Session,
        },
        udev::{all_gpus, primary_gpu, UdevBackend, UdevEvent},
        vulkan::{version::Version, Instance, PhysicalDevice},
        SwapBuffersError,
    },
    delegate_dmabuf, delegate_drm_lease,
    desktop::{
        space::{Space, SurfaceTree},
        utils::OutputPresentationFeedback,
    },
    input::pointer::{CursorImageAttributes, CursorImageStatus},
    output::{Mode as WlMode, Output, PhysicalProperties, Subpixel},
    reexports::{
        ash::vk::ExtPhysicalDeviceDrmFn,
        calloop::{
            timer::{TimeoutAction, Timer},
            EventLoop, LoopHandle, RegistrationToken,
        },
        drm::{
            self,
            control::{connector, crtc, Device, ModeTypeFlags},
            Device as _,
        },
        input::Libinput,
        nix::fcntl::OFlag,
        wayland_protocols::wp::{
            linux_dmabuf::zv1::server::zwp_linux_dmabuf_feedback_v1,
            presentation_time::server::wp_presentation_feedback,
        },
        wayland_server::{backend::GlobalId, protocol::wl_surface, Display, DisplayHandle},
    },
    utils::{Clock, DeviceFd, IsAlive, Logical, Monotonic, Physical, Point, Rectangle, Scale, Transform},
    wayland::{
        compositor,
        dmabuf::{
            DmabufFeedback, DmabufFeedbackBuilder, DmabufGlobal, DmabufHandler, DmabufState, ImportError,
        },
<<<<<<< HEAD
=======
        drm_lease::{
            DrmLease, DrmLeaseBuilder, DrmLeaseHandler, DrmLeaseRequest, DrmLeaseState, LeaseRejected,
        },
        input_method::{InputMethodHandle, InputMethodSeat},
>>>>>>> 509030a1
    },
};
use smithay_drm_extras::{
    drm_scanner::{DrmScanEvent, DrmScanner},
    edid::EdidInfo,
};
use tracing::{debug, error, info, trace, warn};

// we cannot simply pick the first supported format of the intersection of *all* formats, because:
// - we do not want something like Abgr4444, which looses color information, if something better is available
// - some formats might perform terribly
// - we might need some work-arounds, if one supports modifiers, but the other does not
//
// So lets just pick `ARGB2101010` (10-bit) or `ARGB8888` (8-bit) for now, they are widely supported.
const SUPPORTED_FORMATS: &[Fourcc] = &[
    Fourcc::Abgr2101010,
    Fourcc::Argb2101010,
    Fourcc::Abgr8888,
    Fourcc::Argb8888,
];
const SUPPORTED_FORMATS_8BIT_ONLY: &[Fourcc] = &[Fourcc::Abgr8888, Fourcc::Argb8888];

type UdevRenderer<'a, 'b> =
    MultiRenderer<'a, 'a, 'b, GbmGlesBackend<GlesRenderer>, GbmGlesBackend<GlesRenderer>>;

#[derive(Debug, PartialEq)]
struct UdevOutputId {
    device_id: DrmNode,
    crtc: crtc::Handle,
}

pub struct UdevData {
    pub session: LibSeatSession,
    dh: DisplayHandle,
    dmabuf_state: Option<(DmabufState, DmabufGlobal)>,
    primary_gpu: DrmNode,
    allocator: Option<Box<dyn Allocator<Buffer = Dmabuf, Error = AnyError>>>,
    gpus: GpuManager<GbmGlesBackend<GlesRenderer>>,
    backends: HashMap<DrmNode, BackendData>,
    pointer_images: Vec<(xcursor::parser::Image, TextureBuffer<MultiTexture>)>,
    pointer_element: PointerElement<MultiTexture>,
    #[cfg(feature = "debug")]
    fps_texture: Option<MultiTexture>,
    pointer_image: crate::cursor::Cursor,
    debug_flags: DebugFlags,
}

impl UdevData {
    pub fn set_debug_flags(&mut self, flags: DebugFlags) {
        if self.debug_flags != flags {
            self.debug_flags = flags;

            for (_, backend) in self.backends.iter_mut() {
                for (_, surface) in backend.surfaces.iter_mut() {
                    surface.compositor.set_debug_flags(flags);
                }
            }
        }
    }

    pub fn debug_flags(&self) -> DebugFlags {
        self.debug_flags
    }
}

impl DmabufHandler for AnvilState<UdevData> {
    fn dmabuf_state(&mut self) -> &mut DmabufState {
        &mut self.backend_data.dmabuf_state.as_mut().unwrap().0
    }

    fn dmabuf_imported(&mut self, _global: &DmabufGlobal, dmabuf: Dmabuf) -> Result<(), ImportError> {
        self.backend_data
            .gpus
            .single_renderer(&self.backend_data.primary_gpu)
            .and_then(|mut renderer| renderer.import_dmabuf(&dmabuf, None))
            .map(|_| ())
            .map_err(|_| ImportError::Failed)
    }
}
delegate_dmabuf!(AnvilState<UdevData>);

impl Backend for UdevData {
    const HAS_RELATIVE_MOTION: bool = true;
    const HAS_GESTURES: bool = true;

    fn seat_name(&self) -> String {
        self.session.seat()
    }

    fn reset_buffers(&mut self, output: &Output) {
        if let Some(id) = output.user_data().get::<UdevOutputId>() {
            if let Some(gpu) = self.backends.get_mut(&id.device_id) {
                if let Some(surface) = gpu.surfaces.get_mut(&id.crtc) {
                    surface.compositor.reset_buffers();
                }
            }
        }
    }

    fn early_import(&mut self, surface: &wl_surface::WlSurface) {
        if let Err(err) = self
            .gpus
            .early_import(Some(self.primary_gpu), self.primary_gpu, surface)
        {
            warn!("Early buffer import failed: {}", err);
        }
    }
}

pub fn run_udev() {
    let mut event_loop = EventLoop::try_new().unwrap();
    let display = Display::new().unwrap();
    let mut display_handle = display.handle();

    /*
     * Initialize session
     */
    let (session, notifier) = match LibSeatSession::new() {
        Ok(ret) => ret,
        Err(err) => {
            error!("Could not initialize a session: {}", err);
            return;
        }
    };

    /*
     * Initialize the compositor
     */
    let primary_gpu = if let Ok(var) = std::env::var("ANVIL_DRM_DEVICE") {
        DrmNode::from_path(var).expect("Invalid drm device path")
    } else {
        primary_gpu(&session.seat())
            .unwrap()
            .and_then(|x| DrmNode::from_path(x).ok()?.node_with_type(NodeType::Render)?.ok())
            .unwrap_or_else(|| {
                all_gpus(session.seat())
                    .unwrap()
                    .into_iter()
                    .find_map(|x| DrmNode::from_path(x).ok())
                    .expect("No GPU!")
            })
    };
    info!("Using {} as primary gpu.", primary_gpu);

    let gpus = GpuManager::new(GbmGlesBackend::with_context_priority(ContextPriority::High)).unwrap();

    let data = UdevData {
        dh: display_handle.clone(),
        dmabuf_state: None,
        session,
        primary_gpu,
        gpus,
        allocator: None,
        backends: HashMap::new(),
        pointer_image: crate::cursor::Cursor::load(),
        pointer_images: Vec::new(),
        pointer_element: PointerElement::default(),
        #[cfg(feature = "debug")]
        fps_texture: None,
        debug_flags: DebugFlags::empty(),
    };
    let mut state = AnvilState::init(display, event_loop.handle(), data, true);

    /*
     * Initialize the udev backend
     */
    let udev_backend = match UdevBackend::new(&state.seat_name) {
        Ok(ret) => ret,
        Err(err) => {
            error!(error = ?err, "Failed to initialize udev backend");
            return;
        }
    };

    /*
     * Initialize libinput backend
     */
    let mut libinput_context = Libinput::new_with_udev::<LibinputSessionInterface<LibSeatSession>>(
        state.backend_data.session.clone().into(),
    );
    libinput_context.udev_assign_seat(&state.seat_name).unwrap();
    let libinput_backend = LibinputInputBackend::new(libinput_context.clone());

    /*
     * Bind all our objects that get driven by the event loop
     */
    event_loop
        .handle()
        .insert_source(libinput_backend, move |event, _, data| {
            let dh = data.state.backend_data.dh.clone();
            data.state.process_input_event(&dh, event)
        })
        .unwrap();

    let handle = event_loop.handle();
    event_loop
        .handle()
        .insert_source(notifier, move |event, &mut (), data| match event {
            SessionEvent::PauseSession => {
                libinput_context.suspend();
                info!("pausing session");

                for backend in data.state.backend_data.backends.values_mut() {
                    backend.drm.pause();
                    backend.active_leases.clear();
                    if let Some(lease_global) = backend.leasing_global.as_mut() {
                        lease_global.suspend();
                    }
                }
            }
            SessionEvent::ActivateSession => {
                info!("resuming session");

                if let Err(err) = libinput_context.resume() {
                    error!("Failed to resume libinput context: {:?}", err);
                }
                for (node, backend) in data
                    .state
                    .backend_data
                    .backends
                    .iter_mut()
                    .map(|(handle, backend)| (*handle, backend))
                {
                    backend.drm.activate();
                    if let Some(lease_global) = backend.leasing_global.as_mut() {
                        lease_global.resume::<AnvilState<UdevData>>();
                    }
                    for surface in backend.surfaces.values_mut() {
                        if let Err(err) = surface.compositor.surface().reset_state() {
                            warn!("Failed to reset drm surface state: {}", err);
                        }
                        // reset the buffers after resume to trigger a full redraw
                        // this is important after a vt switch as the primary plane
                        // has no content and damage tracking may prevent a redraw
                        // otherwise
                        surface.compositor.reset_buffers();
                    }
                    handle.insert_idle(move |data| data.state.render(node, None));
                }
            }
        })
        .unwrap();

    for (device_id, path) in udev_backend.device_list() {
        if let Err(err) = DrmNode::from_dev_id(device_id)
            .map_err(DeviceAddError::DrmNode)
            .and_then(|node| state.device_added(node, path))
        {
            error!("Skipping device {device_id}: {err}");
        }
    }
    state.shm_state.update_formats(
        state
            .backend_data
            .gpus
            .single_renderer(&primary_gpu)
            .unwrap()
            .shm_formats(),
    );

    let skip_vulkan = std::env::var("ANVIL_NO_VULKAN")
        .map(|x| {
            x == "1" || x.to_lowercase() == "true" || x.to_lowercase() == "yes" || x.to_lowercase() == "y"
        })
        .unwrap_or(false);

    if !skip_vulkan {
        if let Ok(instance) = Instance::new(Version::VERSION_1_2, None) {
            if let Some(physical_device) = PhysicalDevice::enumerate(&instance).ok().and_then(|devices| {
                devices
                    .filter(|phd| phd.has_device_extension(ExtPhysicalDeviceDrmFn::name()))
                    .find(|phd| {
                        phd.primary_node().unwrap() == Some(primary_gpu)
                            || phd.render_node().unwrap() == Some(primary_gpu)
                    })
            }) {
                match VulkanAllocator::new(
                    &physical_device,
                    ImageUsageFlags::COLOR_ATTACHMENT | ImageUsageFlags::SAMPLED,
                ) {
                    Ok(allocator) => {
                        state.backend_data.allocator = Some(Box::new(DmabufAllocator(allocator))
                            as Box<dyn Allocator<Buffer = Dmabuf, Error = AnyError>>);
                    }
                    Err(err) => {
                        warn!("Failed to create vulkan allocator: {}", err);
                    }
                }
            }
        }
    }

    if state.backend_data.allocator.is_none() {
        info!("No vulkan allocator found, using GBM.");
        let gbm = state
            .backend_data
            .backends
            .get(&primary_gpu)
            // If the primary_gpu failed to initialize, we likely have a kmsro device
            .or_else(|| state.backend_data.backends.values().next())
            // Don't fail, if there is no allocator. There is a chance, that this a single gpu system and we don't need one.
            .map(|backend| backend.gbm.clone());
        state.backend_data.allocator = gbm.map(|gbm| {
            Box::new(DmabufAllocator(GbmAllocator::new(gbm, GbmBufferFlags::RENDERING))) as Box<_>
        });
    }

    #[cfg_attr(not(feature = "egl"), allow(unused_mut))]
    let mut renderer = state.backend_data.gpus.single_renderer(&primary_gpu).unwrap();

    #[cfg(feature = "debug")]
    {
        let fps_image =
            image::io::Reader::with_format(std::io::Cursor::new(FPS_NUMBERS_PNG), image::ImageFormat::Png)
                .decode()
                .unwrap();
        let fps_texture = renderer
            .import_memory(
                &fps_image.to_rgba8(),
                Fourcc::Abgr8888,
                (fps_image.width() as i32, fps_image.height() as i32).into(),
                false,
            )
            .expect("Unable to upload FPS texture");

        for backend in state.backend_data.backends.values_mut() {
            for surface in backend.surfaces.values_mut() {
                surface.fps_element = Some(FpsElement::new(fps_texture.clone()));
            }
        }
        state.backend_data.fps_texture = Some(fps_texture);
    }

    #[cfg(feature = "egl")]
    {
        info!(?primary_gpu, "Trying to initialize EGL Hardware Acceleration",);
        match renderer.bind_wl_display(&display_handle) {
            Ok(_) => info!("EGL hardware-acceleration enabled"),
            Err(err) => info!(?err, "Failed to initialize EGL hardware-acceleration"),
        }
    }

    // init dmabuf support with format list from our primary gpu
    let dmabuf_formats = renderer.dmabuf_formats().collect::<Vec<_>>();
    let default_feedback = DmabufFeedbackBuilder::new(primary_gpu.dev_id(), dmabuf_formats)
        .build()
        .unwrap();
    let mut dmabuf_state = DmabufState::new();
    let global = dmabuf_state
        .create_global_with_default_feedback::<AnvilState<UdevData>>(&display_handle, &default_feedback);
    state.backend_data.dmabuf_state = Some((dmabuf_state, global));

    let gpus = &mut state.backend_data.gpus;
    state.backend_data.backends.values_mut().for_each(|backend_data| {
        // Update the per drm surface dmabuf feedback
        backend_data.surfaces.values_mut().for_each(|surface_data| {
            surface_data.dmabuf_feedback = surface_data.dmabuf_feedback.take().or_else(|| {
                get_surface_dmabuf_feedback(
                    primary_gpu,
                    surface_data.render_node,
                    gpus,
                    &surface_data.compositor,
                )
            });
        });
    });

    event_loop
        .handle()
        .insert_source(udev_backend, move |event, _, data| match event {
            UdevEvent::Added { device_id, path } => {
                if let Err(err) = DrmNode::from_dev_id(device_id)
                    .map_err(DeviceAddError::DrmNode)
                    .and_then(|node| data.state.device_added(node, &path))
                {
                    error!("Skipping device {device_id}: {err}");
                }
            }
            UdevEvent::Changed { device_id } => {
                if let Ok(node) = DrmNode::from_dev_id(device_id) {
                    data.state.device_changed(node)
                }
            }
            UdevEvent::Removed { device_id } => {
                if let Ok(node) = DrmNode::from_dev_id(device_id) {
                    data.state.device_removed(node)
                }
            }
        })
        .unwrap();

    /*
     * Start XWayland if supported
     */
    #[cfg(feature = "xwayland")]
    if let Err(e) = state.xwayland.start(
        state.handle.clone(),
        None,
        std::iter::empty::<(OsString, OsString)>(),
        true,
        |_| {},
    ) {
        error!("Failed to start XWayland: {}", e);
    }

    /*
     * And run our loop
     */

    while state.running.load(Ordering::SeqCst) {
        let mut calloop_data = CalloopData {
            state,
            display_handle,
        };
        let result = event_loop.dispatch(Some(Duration::from_millis(16)), &mut calloop_data);
        CalloopData {
            state,
            display_handle,
        } = calloop_data;

        if result.is_err() {
            state.running.store(false, Ordering::SeqCst);
        } else {
            state.space.refresh();
            state.popups.cleanup();
            display_handle.flush_clients().unwrap();
        }
    }
}

impl DrmLeaseHandler for AnvilState<UdevData> {
    fn drm_lease_state(&mut self, node: DrmNode) -> &mut DrmLeaseState {
        self.backend_data
            .backends
            .get_mut(&node)
            .unwrap()
            .leasing_global
            .as_mut()
            .unwrap()
    }

    fn lease_request(
        &mut self,
        node: DrmNode,
        request: DrmLeaseRequest,
    ) -> Result<DrmLeaseBuilder, LeaseRejected> {
        let backend = self
            .backend_data
            .backends
            .get(&node)
            .ok_or(LeaseRejected::default())?;

        let mut builder = DrmLeaseBuilder::new(&backend.drm);
        for conn in request.connectors {
            if let Some((_, crtc)) = backend
                .non_desktop_connectors
                .iter()
                .find(|(handle, _)| *handle == conn)
            {
                builder.add_connector(conn);
                builder.add_crtc(*crtc);
                let planes = backend.drm.planes(crtc).map_err(LeaseRejected::with_cause)?;
                builder.add_plane(planes.primary.handle);
                if let Some(cursor) = planes.cursor {
                    builder.add_plane(cursor.handle);
                }
            } else {
                tracing::warn!(?conn, "Lease requested for desktop connector, denying request");
                return Err(LeaseRejected::default());
            }
        }

        Ok(builder)
    }

    fn new_active_lease(&mut self, node: DrmNode, lease: DrmLease) {
        let backend = self.backend_data.backends.get_mut(&node).unwrap();
        backend.active_leases.push(lease);
    }

    fn lease_destroyed(&mut self, node: DrmNode, lease: u32) {
        let backend = self.backend_data.backends.get_mut(&node).unwrap();
        backend.active_leases.retain(|l| l.id() != lease);
    }
}

delegate_drm_lease!(AnvilState<UdevData>);

pub type RenderSurface = GbmBufferedSurface<GbmAllocator<DrmDeviceFd>, Option<OutputPresentationFeedback>>;

pub type GbmDrmCompositor = DrmCompositor<
    GbmAllocator<DrmDeviceFd>,
    GbmDevice<DrmDeviceFd>,
    Option<OutputPresentationFeedback>,
    DrmDeviceFd,
>;

enum SurfaceComposition {
    Surface {
        surface: RenderSurface,
        damage_tracker: OutputDamageTracker,
        debug_flags: DebugFlags,
    },
    Compositor(GbmDrmCompositor),
}

struct SurfaceCompositorRenderResult {
    rendered: bool,
    states: RenderElementStates,
    sync: Option<SyncPoint>,
    damage: Option<Vec<Rectangle<i32, Physical>>>,
}

impl SurfaceComposition {
    #[profiling::function]
    fn frame_submitted(&mut self) -> Result<Option<Option<OutputPresentationFeedback>>, SwapBuffersError> {
        match self {
            SurfaceComposition::Compositor(c) => c.frame_submitted().map_err(Into::<SwapBuffersError>::into),
            SurfaceComposition::Surface { surface, .. } => {
                surface.frame_submitted().map_err(Into::<SwapBuffersError>::into)
            }
        }
    }

    fn format(&self) -> smithay::reexports::gbm::Format {
        match self {
            SurfaceComposition::Compositor(c) => c.format(),
            SurfaceComposition::Surface { surface, .. } => surface.format(),
        }
    }

    fn surface(&self) -> &DrmSurface {
        match self {
            SurfaceComposition::Compositor(c) => c.surface(),
            SurfaceComposition::Surface { surface, .. } => surface.surface(),
        }
    }

    fn reset_buffers(&mut self) {
        match self {
            SurfaceComposition::Compositor(c) => c.reset_buffers(),
            SurfaceComposition::Surface { surface, .. } => surface.reset_buffers(),
        }
    }

    #[profiling::function]
    fn queue_frame(
        &mut self,
        sync: Option<SyncPoint>,
        damage: Option<Vec<Rectangle<i32, Physical>>>,
        user_data: Option<OutputPresentationFeedback>,
    ) -> Result<(), SwapBuffersError> {
        match self {
            SurfaceComposition::Surface { surface, .. } => surface
                .queue_buffer(sync, damage, user_data)
                .map_err(Into::<SwapBuffersError>::into),
            SurfaceComposition::Compositor(c) => {
                c.queue_frame(user_data).map_err(Into::<SwapBuffersError>::into)
            }
        }
    }

    #[profiling::function]
    fn render_frame<R, E, Target>(
        &mut self,
        renderer: &mut R,
        elements: &[E],
        clear_color: [f32; 4],
    ) -> Result<SurfaceCompositorRenderResult, SwapBuffersError>
    where
        R: Renderer + Bind<Dmabuf> + Bind<Target> + Offscreen<Target> + ExportMem,
        <R as Renderer>::TextureId: 'static,
        <R as Renderer>::Error: Into<SwapBuffersError>,
        E: RenderElement<R>,
    {
        match self {
            SurfaceComposition::Surface {
                surface,
                damage_tracker,
                debug_flags,
            } => {
                let (dmabuf, age) = surface.next_buffer().map_err(Into::<SwapBuffersError>::into)?;
                renderer.bind(dmabuf).map_err(Into::<SwapBuffersError>::into)?;
                let current_debug_flags = renderer.debug_flags();
                renderer.set_debug_flags(*debug_flags);
                let res = damage_tracker
                    .render_output(renderer, age.into(), elements, clear_color)
                    .map(|res| {
                        #[cfg(feature = "renderer_sync")]
                        res.sync.wait();
                        let rendered = res.damage.is_some();
                        SurfaceCompositorRenderResult {
                            rendered,
                            damage: res.damage,
                            states: res.states,
                            sync: rendered.then_some(res.sync),
                        }
                    })
                    .map_err(|err| match err {
                        OutputDamageTrackerError::Rendering(err) => err.into(),
                        _ => unreachable!(),
                    });
                renderer.set_debug_flags(current_debug_flags);
                res
            }
            SurfaceComposition::Compositor(compositor) => compositor
                .render_frame(renderer, elements, clear_color)
                .map(|render_frame_result| {
                    #[cfg(feature = "renderer_sync")]
                    if let PrimaryPlaneElement::Swapchain(element) = render_frame_result.primary_element {
                        element.sync.wait();
                    }
                    SurfaceCompositorRenderResult {
                        rendered: render_frame_result.damage.is_some(),
                        damage: None,
                        states: render_frame_result.states,
                        sync: None,
                    }
                })
                .map_err(|err| match err {
                    smithay::backend::drm::compositor::RenderFrameError::PrepareFrame(err) => err.into(),
                    smithay::backend::drm::compositor::RenderFrameError::RenderFrame(
                        OutputDamageTrackerError::Rendering(err),
                    ) => err.into(),
                    _ => unreachable!(),
                }),
        }
    }

    fn set_debug_flags(&mut self, flags: DebugFlags) {
        match self {
            SurfaceComposition::Surface {
                surface, debug_flags, ..
            } => {
                *debug_flags = flags;
                surface.reset_buffers();
            }
            SurfaceComposition::Compositor(c) => c.set_debug_flags(flags),
        }
    }
}

struct DrmSurfaceDmabufFeedback {
    render_feedback: DmabufFeedback,
    scanout_feedback: DmabufFeedback,
}

struct SurfaceData {
    dh: DisplayHandle,
    device_id: DrmNode,
    render_node: DrmNode,
    global: Option<GlobalId>,
    compositor: SurfaceComposition,
    #[cfg(feature = "debug")]
    fps: fps_ticker::Fps,
    #[cfg(feature = "debug")]
    fps_element: Option<FpsElement<MultiTexture>>,
    dmabuf_feedback: Option<DrmSurfaceDmabufFeedback>,
}

impl Drop for SurfaceData {
    fn drop(&mut self) {
        if let Some(global) = self.global.take() {
            self.dh.remove_global::<AnvilState<UdevData>>(global);
        }
    }
}

struct BackendData {
    surfaces: HashMap<crtc::Handle, SurfaceData>,
    non_desktop_connectors: Vec<(connector::Handle, crtc::Handle)>,
    leasing_global: Option<DrmLeaseState>,
    active_leases: Vec<DrmLease>,
    gbm: GbmDevice<DrmDeviceFd>,
    drm: DrmDevice,
    drm_scanner: DrmScanner,
    render_node: DrmNode,
    registration_token: RegistrationToken,
}

#[derive(Debug, thiserror::Error)]
enum DeviceAddError {
    #[error("Failed to open device using libseat: {0}")]
    DeviceOpen(libseat::Error),
    #[error("Failed to initialize drm device: {0}")]
    DrmDevice(DrmError),
    #[error("Failed to initialize gbm device: {0}")]
    GbmDevice(std::io::Error),
    #[error("Failed to access drm node: {0}")]
    DrmNode(CreateDrmNodeError),
    #[error("Failed to add device to GpuManager: {0}")]
    AddNode(egl::Error),
}

fn get_surface_dmabuf_feedback(
    primary_gpu: DrmNode,
    render_node: DrmNode,
    gpus: &mut GpuManager<GbmGlesBackend<GlesRenderer>>,
    composition: &SurfaceComposition,
) -> Option<DrmSurfaceDmabufFeedback> {
    let primary_formats = gpus
        .single_renderer(&primary_gpu)
        .ok()?
        .dmabuf_formats()
        .collect::<HashSet<_>>();

    let render_formats = gpus
        .single_renderer(&render_node)
        .ok()?
        .dmabuf_formats()
        .collect::<HashSet<_>>();

    let all_render_formats = primary_formats
        .iter()
        .chain(render_formats.iter())
        .copied()
        .collect::<HashSet<_>>();

    let surface = composition.surface();
    let planes = surface.planes().clone();

    // We limit the scan-out tranche to formats we can also render from
    // so that there is always a fallback render path available in case
    // the supplied buffer can not be scanned out directly
    let planes_formats = planes
        .primary
        .formats
        .into_iter()
        .chain(planes.overlay.into_iter().flat_map(|p| p.formats))
        .collect::<HashSet<_>>()
        .intersection(&all_render_formats)
        .copied()
        .collect::<Vec<_>>();

    let builder = DmabufFeedbackBuilder::new(primary_gpu.dev_id(), primary_formats);
    let render_feedback = builder
        .clone()
        .add_preference_tranche(render_node.dev_id(), None, render_formats.clone())
        .build()
        .unwrap();

    let scanout_feedback = builder
        .add_preference_tranche(
            surface.device_fd().dev_id().unwrap(),
            Some(zwp_linux_dmabuf_feedback_v1::TrancheFlags::Scanout),
            planes_formats,
        )
        .add_preference_tranche(render_node.dev_id(), None, render_formats)
        .build()
        .unwrap();

    Some(DrmSurfaceDmabufFeedback {
        render_feedback,
        scanout_feedback,
    })
}

impl AnvilState<UdevData> {
    fn device_added(&mut self, node: DrmNode, path: &Path) -> Result<(), DeviceAddError> {
        // Try to open the device
        let fd = self
            .backend_data
            .session
            .open(
                path,
                OFlag::O_RDWR | OFlag::O_CLOEXEC | OFlag::O_NOCTTY | OFlag::O_NONBLOCK,
            )
            .map_err(DeviceAddError::DeviceOpen)?;

        let fd = DrmDeviceFd::new(unsafe { DeviceFd::from_raw_fd(fd) });

        let (drm, notifier) = DrmDevice::new(fd.clone(), true).map_err(DeviceAddError::DrmDevice)?;
        let gbm = GbmDevice::new(fd).map_err(DeviceAddError::GbmDevice)?;

        let registration_token = self
            .handle
            .insert_source(
                notifier,
                move |event, metadata, data: &mut CalloopData<_>| match event {
                    DrmEvent::VBlank(crtc) => {
                        profiling::scope!("vblank", &format!("{crtc:?}"));
                        data.state.frame_finish(node, crtc, metadata);
                    }
                    DrmEvent::Error(error) => {
                        error!("{:?}", error);
                    }
                },
            )
            .unwrap();

        let render_node = EGLDevice::device_for_display(&EGLDisplay::new(gbm.clone()).unwrap())
            .ok()
            .and_then(|x| x.try_get_render_node().ok().flatten())
            .unwrap_or(node);

        self.backend_data
            .gpus
            .as_mut()
            .add_node(render_node, gbm.clone())
            .map_err(DeviceAddError::AddNode)?;

        self.backend_data.backends.insert(
            node,
            BackendData {
                registration_token,
                gbm,
                drm,
                drm_scanner: DrmScanner::new(),
                non_desktop_connectors: Vec::new(),
                render_node,
                surfaces: HashMap::new(),
                leasing_global: DrmLeaseState::new::<AnvilState<UdevData>>(&self.display_handle, &node)
                    .map_err(|err| {
                        // TODO replace with inspect_err, once stable
                        warn!(?err, "Failed to initialize drm lease global for: {}", node);
                        err
                    })
                    .ok(),
                active_leases: Vec::new(),
            },
        );

        self.device_changed(node);

        Ok(())
    }

    fn connector_connected(&mut self, node: DrmNode, connector: connector::Info, crtc: crtc::Handle) {
        let device = if let Some(device) = self.backend_data.backends.get_mut(&node) {
            device
        } else {
            return;
        };

        let mut renderer = self
            .backend_data
            .gpus
            .single_renderer(&device.render_node)
            .unwrap();
        let render_formats = renderer.as_mut().egl_context().dmabuf_render_formats().clone();

        let output_name = format!("{}-{}", connector.interface().as_str(), connector.interface_id());
        info!(?crtc, "Trying to setup connector {}", output_name,);

        let non_desktop = device
            .drm
            .get_properties(connector.handle())
            .ok()
            .and_then(|props| {
                let (info, value) = props
                    .into_iter()
                    .filter_map(|(handle, value)| {
                        let info = device.drm.get_property(handle).ok()?;

                        Some((info, value))
                    })
                    .find(|(info, _)| info.name().to_str() == Ok("non-desktop"))?;

                info.value_type().convert_value(value).as_boolean()
            })
            .unwrap_or(false);

        let (make, model) = EdidInfo::for_connector(&device.drm, connector.handle())
            .map(|info| (info.manufacturer, info.model))
            .unwrap_or_else(|| ("Unknown".into(), "Unknown".into()));

        if non_desktop {
            info!("Connector {} is non-desktop, setting up for leasing", output_name);
            device.non_desktop_connectors.push((connector.handle(), crtc));
            if let Some(lease_state) = device.leasing_global.as_mut() {
                lease_state.add_connector::<AnvilState<UdevData>>(
                    connector.handle(),
                    output_name,
                    format!("{} {}", make, model),
                );
            }
        } else {
            let mode_id = connector
                .modes()
                .iter()
                .position(|mode| mode.mode_type().contains(ModeTypeFlags::PREFERRED))
                .unwrap_or(0);

            let drm_mode = connector.modes()[mode_id];
            let wl_mode = WlMode::from(drm_mode);

            let surface = match device.drm.create_surface(crtc, drm_mode, &[connector.handle()]) {
                Ok(surface) => surface,
                Err(err) => {
                    warn!("Failed to create drm surface: {}", err);
                    return;
                }
            };

            let (phys_w, phys_h) = connector.size().unwrap_or((0, 0));
            let output = Output::new(
                output_name,
                PhysicalProperties {
                    size: (phys_w as i32, phys_h as i32).into(),
                    subpixel: Subpixel::Unknown,
                    make,
                    model,
                },
            );
            let global = output.create_global::<AnvilState<UdevData>>(&self.display_handle);

            let x = self
                .space
                .outputs()
                .fold(0, |acc, o| acc + self.space.output_geometry(o).unwrap().size.w);
            let position = (x, 0).into();

            output.set_preferred(wl_mode);
            output.change_current_state(Some(wl_mode), None, None, Some(position));
            self.space.map_output(&output, position);

            output.user_data().insert_if_missing(|| UdevOutputId {
                crtc,
                device_id: node,
            });

            #[cfg(feature = "debug")]
            let fps_element = self.backend_data.fps_texture.clone().map(FpsElement::new);

            let allocator = GbmAllocator::new(
                device.gbm.clone(),
                GbmBufferFlags::RENDERING | GbmBufferFlags::SCANOUT,
            );

            let color_formats = if std::env::var("ANVIL_DISABLE_10BIT").is_ok() {
                SUPPORTED_FORMATS_8BIT_ONLY
            } else {
                SUPPORTED_FORMATS
            };

            let compositor = if std::env::var("ANVIL_DISABLE_DRM_COMPOSITOR").is_ok() {
                let gbm_surface =
                    match GbmBufferedSurface::new(surface, allocator, color_formats, render_formats) {
                        Ok(renderer) => renderer,
                        Err(err) => {
                            warn!("Failed to create rendering surface: {}", err);
                            return;
                        }
                    };
                SurfaceComposition::Surface {
                    surface: gbm_surface,
                    damage_tracker: OutputDamageTracker::from_output(&output),
                    debug_flags: self.backend_data.debug_flags,
                }
            } else {
                let driver = match device.drm.get_driver() {
                    Ok(driver) => driver,
                    Err(err) => {
                        warn!("Failed to query drm driver: {}", err);
                        return;
                    }
                };

                let mut planes = surface.planes().clone();

                // Using an overlay plane on a nvidia card breaks
                if driver.name().to_string_lossy().to_lowercase().contains("nvidia")
                    || driver
                        .description()
                        .to_string_lossy()
                        .to_lowercase()
                        .contains("nvidia")
                {
                    planes.overlay = vec![];
                }

                let mut compositor = match DrmCompositor::new(
                    &output,
                    surface,
                    Some(planes),
                    allocator,
                    device.gbm.clone(),
                    color_formats,
                    render_formats,
                    device.drm.cursor_size(),
                    Some(device.gbm.clone()),
                ) {
                    Ok(compositor) => compositor,
                    Err(err) => {
                        warn!("Failed to create drm compositor: {}", err);
                        return;
                    }
                };
                compositor.set_debug_flags(self.backend_data.debug_flags);
                SurfaceComposition::Compositor(compositor)
            };

            let dmabuf_feedback = get_surface_dmabuf_feedback(
                self.backend_data.primary_gpu,
                device.render_node,
                &mut self.backend_data.gpus,
                &compositor,
            );

            let surface = SurfaceData {
                dh: self.display_handle.clone(),
                device_id: node,
                render_node: device.render_node,
                global: Some(global),
                compositor,
                #[cfg(feature = "debug")]
                fps: fps_ticker::Fps::default(),
                #[cfg(feature = "debug")]
                fps_element,
                dmabuf_feedback,
            };

            device.surfaces.insert(crtc, surface);

            self.schedule_initial_render(node, crtc, self.handle.clone());
        }
    }

    fn connector_disconnected(&mut self, node: DrmNode, connector: connector::Info, crtc: crtc::Handle) {
        let device = if let Some(device) = self.backend_data.backends.get_mut(&node) {
            device
        } else {
            return;
        };

        if let Some(pos) = device
            .non_desktop_connectors
            .iter()
            .position(|(handle, _)| *handle == connector.handle())
        {
            let _ = device.non_desktop_connectors.remove(pos);
            if let Some(leasing_state) = device.leasing_global.as_mut() {
                leasing_state.withdraw_connector(connector.handle());
            }
        } else {
            device.surfaces.remove(&crtc);

            let output = self
                .space
                .outputs()
                .find(|o| {
                    o.user_data()
                        .get::<UdevOutputId>()
                        .map(|id| id.device_id == node && id.crtc == crtc)
                        .unwrap_or(false)
                })
                .cloned();

            if let Some(output) = output {
                self.space.unmap_output(&output);
            }
        }
    }

    fn device_changed(&mut self, node: DrmNode) {
        let device = if let Some(device) = self.backend_data.backends.get_mut(&node) {
            device
        } else {
            return;
        };

        for event in device.drm_scanner.scan_connectors(&device.drm) {
            match event {
                DrmScanEvent::Connected {
                    connector,
                    crtc: Some(crtc),
                } => {
                    self.connector_connected(node, connector, crtc);
                }
                DrmScanEvent::Disconnected {
                    connector,
                    crtc: Some(crtc),
                } => {
                    self.connector_disconnected(node, connector, crtc);
                }
                _ => {}
            }
        }

        // fixup window coordinates
        crate::shell::fixup_positions(&mut self.space, self.pointer.current_location());
    }

    fn device_removed(&mut self, node: DrmNode) {
        let device = if let Some(device) = self.backend_data.backends.get_mut(&node) {
            device
        } else {
            return;
        };

        let crtcs: Vec<_> = device
            .drm_scanner
            .crtcs()
            .map(|(info, crtc)| (info.clone(), crtc))
            .collect();

        for (connector, crtc) in crtcs {
            self.connector_disconnected(node, connector, crtc);
        }

        debug!("Surfaces dropped");

        // drop the backends on this side
        if let Some(mut backend_data) = self.backend_data.backends.remove(&node) {
            if let Some(mut leasing_global) = backend_data.leasing_global.take() {
                leasing_global.disable_global::<AnvilState<UdevData>>();
            }

            self.backend_data
                .gpus
                .as_mut()
                .remove_node(&backend_data.render_node);

            self.handle.remove(backend_data.registration_token);

            debug!("Dropping device");
        }

        crate::shell::fixup_positions(&mut self.space, self.pointer.current_location());
    }

    fn frame_finish(&mut self, dev_id: DrmNode, crtc: crtc::Handle, metadata: &mut Option<DrmEventMetadata>) {
        profiling::scope!("frame_finish", &format!("{crtc:?}"));

        let device_backend = match self.backend_data.backends.get_mut(&dev_id) {
            Some(backend) => backend,
            None => {
                error!("Trying to finish frame on non-existent backend {}", dev_id);
                return;
            }
        };

        let surface = match device_backend.surfaces.get_mut(&crtc) {
            Some(surface) => surface,
            None => {
                error!("Trying to finish frame on non-existent crtc {:?}", crtc);
                return;
            }
        };

        let output = if let Some(output) = self.space.outputs().find(|o| {
            o.user_data().get::<UdevOutputId>()
                == Some(&UdevOutputId {
                    device_id: surface.device_id,
                    crtc,
                })
        }) {
            output.clone()
        } else {
            // somehow we got called with an invalid output
            return;
        };

        let schedule_render = match surface
            .compositor
            .frame_submitted()
            .map_err(Into::<SwapBuffersError>::into)
        {
            Ok(user_data) => {
                if let Some(mut feedback) = user_data.flatten() {
                    let tp = metadata.as_ref().and_then(|metadata| match metadata.time {
                        smithay::backend::drm::DrmEventTime::Monotonic(tp) => Some(tp),
                        smithay::backend::drm::DrmEventTime::Realtime(_) => None,
                    });
                    let seq = metadata.as_ref().map(|metadata| metadata.sequence).unwrap_or(0);

                    let (clock, flags) = if let Some(tp) = tp {
                        (
                            tp.into(),
                            wp_presentation_feedback::Kind::Vsync
                                | wp_presentation_feedback::Kind::HwClock
                                | wp_presentation_feedback::Kind::HwCompletion,
                        )
                    } else {
                        (self.clock.now(), wp_presentation_feedback::Kind::Vsync)
                    };

                    feedback.presented(
                        clock,
                        output
                            .current_mode()
                            .map(|mode| Duration::from_secs_f64(1_000f64 / mode.refresh as f64))
                            .unwrap_or_default(),
                        seq as u64,
                        flags,
                    );
                }

                true
            }
            Err(err) => {
                warn!("Error during rendering: {:?}", err);
                match err {
                    SwapBuffersError::AlreadySwapped => true,
                    // If the device has been deactivated do not reschedule, this will be done
                    // by session resume
                    SwapBuffersError::TemporaryFailure(err)
                        if matches!(err.downcast_ref::<DrmError>(), Some(&DrmError::DeviceInactive)) =>
                    {
                        false
                    }
                    SwapBuffersError::TemporaryFailure(err) => matches!(
                        err.downcast_ref::<DrmError>(),
                        Some(&DrmError::Access {
                            source: drm::SystemError::PermissionDenied,
                            ..
                        })
                    ),
                    SwapBuffersError::ContextLost(err) => panic!("Rendering loop lost: {}", err),
                }
            }
        };

        if schedule_render {
            let output_refresh = match output.current_mode() {
                Some(mode) => mode.refresh,
                None => return,
            };
            // What are we trying to solve by introducing a delay here:
            //
            // Basically it is all about latency of client provided buffers.
            // A client driven by frame callbacks will wait for a frame callback
            // to repaint and submit a new buffer. As we send frame callbacks
            // as part of the repaint in the compositor the latency would always
            // be approx. 2 frames. By introducing a delay before we repaint in
            // the compositor we can reduce the latency to approx. 1 frame + the
            // remaining duration from the repaint to the next VBlank.
            //
            // With the delay it is also possible to further reduce latency if
            // the client is driven by presentation feedback. As the presentation
            // feedback is directly sent after a VBlank the client can submit a
            // new buffer during the repaint delay that can hit the very next
            // VBlank, thus reducing the potential latency to below one frame.
            //
            // Choosing a good delay is a topic on its own so we just implement
            // a simple strategy here. We just split the duration between two
            // VBlanks into two steps, one for the client repaint and one for the
            // compositor repaint. Theoretically the repaint in the compositor should
            // be faster so we give the client a bit more time to repaint. On a typical
            // modern system the repaint in the compositor should not take more than 2ms
            // so this should be safe for refresh rates up to at least 120 Hz. For 120 Hz
            // this results in approx. 3.33ms time for repainting in the compositor.
            // A too big delay could result in missing the next VBlank in the compositor.
            //
            // A more complete solution could work on a sliding window analyzing past repaints
            // and do some prediction for the next repaint.
            let repaint_delay =
                Duration::from_millis(((1_000_000f32 / output_refresh as f32) * 0.6f32) as u64);

            let timer = if self.backend_data.primary_gpu != surface.render_node {
                // However, if we need to do a copy, that might not be enough.
                // (And without actual comparision to previous frames we cannot really know.)
                // So lets ignore that in those cases to avoid thrashing performance.
                trace!("scheduling repaint timer immediately on {:?}", crtc);
                Timer::immediate()
            } else {
                trace!(
                    "scheduling repaint timer with delay {:?} on {:?}",
                    repaint_delay,
                    crtc
                );
                Timer::from_duration(repaint_delay)
            };

            self.handle
                .insert_source(timer, move |_, _, data| {
                    data.state.render(dev_id, Some(crtc));
                    TimeoutAction::Drop
                })
                .expect("failed to schedule frame timer");
        }
    }

    // If crtc is `Some()`, render it, else render all crtcs
    fn render(&mut self, node: DrmNode, crtc: Option<crtc::Handle>) {
        let device_backend = match self.backend_data.backends.get_mut(&node) {
            Some(backend) => backend,
            None => {
                error!("Trying to render on non-existent backend {}", node);
                return;
            }
        };

        if let Some(crtc) = crtc {
            self.render_surface(node, crtc);
        } else {
            let crtcs: Vec<_> = device_backend.surfaces.keys().copied().collect();
            for crtc in crtcs {
                self.render_surface(node, crtc);
            }
        };
    }

    fn render_surface(&mut self, node: DrmNode, crtc: crtc::Handle) {
        profiling::scope!("render_surface", &format!("{crtc:?}"));
        let device = if let Some(device) = self.backend_data.backends.get_mut(&node) {
            device
        } else {
            return;
        };

        let surface = if let Some(surface) = device.surfaces.get_mut(&crtc) {
            surface
        } else {
            return;
        };

        let start = Instant::now();

        // TODO get scale from the rendersurface when supporting HiDPI
        let frame = self
            .backend_data
            .pointer_image
            .get_image(1 /*scale*/, self.clock.now().try_into().unwrap());

        let render_node = surface.render_node;
        let primary_gpu = self.backend_data.primary_gpu;
        let mut renderer = if primary_gpu == render_node {
            self.backend_data.gpus.single_renderer(&render_node)
        } else {
            let format = surface.compositor.format();
            self.backend_data.gpus.renderer(
                &primary_gpu,
                &render_node,
                self.backend_data
                    .allocator
                    .as_mut()
                    // TODO: We could build some kind of `GLAllocator` using Renderbuffers in theory for this case.
                    //  That would work for memcpy's of offscreen contents.
                    .expect("We need an allocator for multigpu systems")
                    .as_mut(),
                format,
            )
        }
        .unwrap();

        let pointer_images = &mut self.backend_data.pointer_images;
        let pointer_image = pointer_images
            .iter()
            .find_map(|(image, texture)| {
                if image == &frame {
                    Some(texture.clone())
                } else {
                    None
                }
            })
            .unwrap_or_else(|| {
                let texture = TextureBuffer::from_memory(
                    &mut renderer,
                    &frame.pixels_rgba,
                    Fourcc::Abgr8888,
                    (frame.width as i32, frame.height as i32),
                    false,
                    1,
                    Transform::Normal,
                    None,
                )
                .expect("Failed to import cursor bitmap");
                pointer_images.push((frame, texture.clone()));
                texture
            });

        let output = if let Some(output) = self.space.outputs().find(|o| {
            o.user_data().get::<UdevOutputId>()
                == Some(&UdevOutputId {
                    device_id: surface.device_id,
                    crtc,
                })
        }) {
            output.clone()
        } else {
            // somehow we got called with an invalid output
            return;
        };

        let result = render_surface(
            surface,
            &mut renderer,
            &self.space,
            &output,
            self.pointer.current_location(),
            &pointer_image,
            &mut self.backend_data.pointer_element,
            &self.dnd_icon,
            &mut self.cursor_status.lock().unwrap(),
            &self.clock,
            self.show_window_preview,
        );
        let reschedule = match &result {
            Ok(has_rendered) => !has_rendered,
            Err(err) => {
                warn!("Error during rendering: {:?}", err);
                match err {
                    SwapBuffersError::AlreadySwapped => false,
                    SwapBuffersError::TemporaryFailure(err) => !matches!(
                        err.downcast_ref::<DrmError>(),
                        Some(&DrmError::DeviceInactive)
                            | Some(&DrmError::Access {
                                source: drm::SystemError::PermissionDenied,
                                ..
                            })
                    ),
                    SwapBuffersError::ContextLost(err) => panic!("Rendering loop lost: {}", err),
                }
            }
        };

        if reschedule {
            let output_refresh = match output.current_mode() {
                Some(mode) => mode.refresh,
                None => return,
            };
            // If reschedule is true we either hit a temporary failure or more likely rendering
            // did not cause any damage on the output. In this case we just re-schedule a repaint
            // after approx. one frame to re-test for damage.
            let reschedule_duration = Duration::from_millis((1_000_000f32 / output_refresh as f32) as u64);
            trace!(
                "reschedule repaint timer with delay {:?} on {:?}",
                reschedule_duration,
                crtc,
            );
            let timer = Timer::from_duration(reschedule_duration);
            self.handle
                .insert_source(timer, move |_, _, data| {
                    data.state.render(node, Some(crtc));
                    TimeoutAction::Drop
                })
                .expect("failed to schedule frame timer");
        } else {
            let elapsed = start.elapsed();
            tracing::trace!(?elapsed, "rendered surface");
        }

        profiling::finish_frame!();
    }

    fn schedule_initial_render(
        &mut self,
        node: DrmNode,
        crtc: crtc::Handle,
        evt_handle: LoopHandle<'static, CalloopData<UdevData>>,
    ) {
        let device = if let Some(device) = self.backend_data.backends.get_mut(&node) {
            device
        } else {
            return;
        };

        let surface = if let Some(surface) = device.surfaces.get_mut(&crtc) {
            surface
        } else {
            return;
        };

        let node = surface.render_node;
        let result = {
            let mut renderer = self.backend_data.gpus.single_renderer(&node).unwrap();
            initial_render(surface, &mut renderer)
        };

        if let Err(err) = result {
            match err {
                SwapBuffersError::AlreadySwapped => {}
                SwapBuffersError::TemporaryFailure(err) => {
                    // TODO dont reschedule after 3(?) retries
                    warn!("Failed to submit page_flip: {}", err);
                    let handle = evt_handle.clone();
                    evt_handle
                        .insert_idle(move |data| data.state.schedule_initial_render(node, crtc, handle));
                }
                SwapBuffersError::ContextLost(err) => panic!("Rendering loop lost: {}", err),
            }
        }
    }
}

#[allow(clippy::too_many_arguments)]
#[profiling::function]
fn render_surface<'a, 'b>(
    surface: &'a mut SurfaceData,
    renderer: &mut UdevRenderer<'a, 'b>,
    space: &Space<WindowElement>,
    output: &Output,
    pointer_location: Point<f64, Logical>,
    pointer_image: &TextureBuffer<MultiTexture>,
    pointer_element: &mut PointerElement<MultiTexture>,
    dnd_icon: &Option<wl_surface::WlSurface>,
    cursor_status: &mut CursorImageStatus,
    clock: &Clock<Monotonic>,
    show_window_preview: bool,
) -> Result<bool, SwapBuffersError> {
    let output_geometry = space.output_geometry(output).unwrap();
    let scale = Scale::from(output.current_scale().fractional_scale());

    let mut custom_elements: Vec<CustomRenderElements<_>> = Vec::new();

    if output_geometry.to_f64().contains(pointer_location) {
        let cursor_hotspot = if let CursorImageStatus::Surface(ref surface) = cursor_status {
            compositor::with_states(surface, |states| {
                states
                    .data_map
                    .get::<Mutex<CursorImageAttributes>>()
                    .unwrap()
                    .lock()
                    .unwrap()
                    .hotspot
            })
        } else {
            (0, 0).into()
        };
        let cursor_pos = pointer_location - output_geometry.loc.to_f64() - cursor_hotspot.to_f64();
        let cursor_pos_scaled = cursor_pos.to_physical(scale).to_i32_round();

        // set cursor
        pointer_element.set_texture(pointer_image.clone());

        // draw the cursor as relevant
        {
            // reset the cursor if the surface is no longer alive
            let mut reset = false;
            if let CursorImageStatus::Surface(ref surface) = *cursor_status {
                reset = !surface.alive();
            }
            if reset {
                *cursor_status = CursorImageStatus::Default;
            }

            pointer_element.set_status(cursor_status.clone());
        }

        custom_elements.extend(pointer_element.render_elements(renderer, cursor_pos_scaled, scale, 1.0));

        // draw the dnd icon if applicable
        {
            if let Some(wl_surface) = dnd_icon.as_ref() {
                if wl_surface.alive() {
                    custom_elements.extend(AsRenderElements::<UdevRenderer<'a, 'b>>::render_elements(
                        &SurfaceTree::from_surface(wl_surface),
                        renderer,
                        cursor_pos_scaled,
                        scale,
                        1.0,
                    ));
                }
            }
        }
    }

    #[cfg(feature = "debug")]
    if let Some(element) = surface.fps_element.as_mut() {
        element.update_fps(surface.fps.avg().round() as u32);
        surface.fps.tick();
        custom_elements.push(CustomRenderElements::Fps(element.clone()));
    }

    let (elements, clear_color) =
        output_elements(output, space, custom_elements, renderer, show_window_preview);
    let res = surface
        .compositor
        .render_frame::<_, _, GlesTexture>(renderer, &elements, clear_color)?;

    post_repaint(
        output,
        &res.states,
        space,
        surface
            .dmabuf_feedback
            .as_ref()
            .map(|feedback| SurfaceDmabufFeedback {
                render_feedback: &feedback.render_feedback,
                scanout_feedback: &feedback.scanout_feedback,
            }),
        clock.now(),
    );

    if res.rendered {
        let output_presentation_feedback = take_presentation_feedback(output, space, &res.states);
        surface
            .compositor
            .queue_frame(res.sync, res.damage, Some(output_presentation_feedback))
            .map_err(Into::<SwapBuffersError>::into)?;
    }

    Ok(res.rendered)
}

fn initial_render(
    surface: &mut SurfaceData,
    renderer: &mut UdevRenderer<'_, '_>,
) -> Result<(), SwapBuffersError> {
    surface
        .compositor
        .render_frame::<_, CustomRenderElements<_>, GlesTexture>(renderer, &[], CLEAR_COLOR)?;
    surface.compositor.queue_frame(None, None, None)?;
    surface.compositor.reset_buffers();

    Ok(())
}<|MERGE_RESOLUTION|>--- conflicted
+++ resolved
@@ -84,13 +84,9 @@
         dmabuf::{
             DmabufFeedback, DmabufFeedbackBuilder, DmabufGlobal, DmabufHandler, DmabufState, ImportError,
         },
-<<<<<<< HEAD
-=======
         drm_lease::{
             DrmLease, DrmLeaseBuilder, DrmLeaseHandler, DrmLeaseRequest, DrmLeaseState, LeaseRejected,
         },
-        input_method::{InputMethodHandle, InputMethodSeat},
->>>>>>> 509030a1
     },
 };
 use smithay_drm_extras::{
